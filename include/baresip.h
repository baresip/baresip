/**
 * @file baresip.h  Public Interface to Baresip
 *
 * Copyright (C) 2010 Creytiv.com
 */

#ifndef BARESIP_H__
#define BARESIP_H__

#ifdef __cplusplus
extern "C" {
#endif


/** Defines the Baresip version string */
#define BARESIP_VERSION "0.4.17"


/* forward declarations */
struct sa;
struct sdp_media;
struct sdp_session;
struct sip_msg;
struct ua;
struct vidframe;
struct vidrect;
struct vidsz;


/*
 * Account
 */

/** Defines the answermodes */
enum answermode {
	ANSWERMODE_MANUAL = 0,
	ANSWERMODE_EARLY,
	ANSWERMODE_AUTO
};

struct account;

int account_alloc(struct account **accp, const char *sipaddr);
int account_debug(struct re_printf *pf, const struct account *acc);
int account_set_display_name(struct account *acc, const char *dname);
int account_auth(const struct account *acc, char **username, char **password,
		 const char *realm);
struct list *account_aucodecl(const struct account *acc);
struct list *account_vidcodecl(const struct account *acc);
struct sip_addr *account_laddr(const struct account *acc);
uint32_t account_regint(const struct account *acc);
uint32_t account_pubint(const struct account *acc);
enum answermode account_answermode(const struct account *acc);


/*
 * Call
 */

enum call_event {
	CALL_EVENT_INCOMING,
	CALL_EVENT_RINGING,
	CALL_EVENT_PROGRESS,
	CALL_EVENT_ESTABLISHED,
	CALL_EVENT_CLOSED,
	CALL_EVENT_TRANSFER,
	CALL_EVENT_TRANSFER_FAILED,
};

struct call;

typedef void (call_event_h)(struct call *call, enum call_event ev,
			    const char *str, void *arg);
typedef void (call_dtmf_h)(struct call *call, char key, void *arg);

int  call_modify(struct call *call);
int  call_hold(struct call *call, bool hold);
int  call_send_digit(struct call *call, char key);
bool call_has_audio(const struct call *call);
bool call_has_video(const struct call *call);
int  call_transfer(struct call *call, const char *uri);
int  call_status(struct re_printf *pf, const struct call *call);
int  call_debug(struct re_printf *pf, const struct call *call);
void call_set_handlers(struct call *call, call_event_h *eh,
		       call_dtmf_h *dtmfh, void *arg);
uint16_t      call_scode(const struct call *call);
uint32_t      call_duration(const struct call *call);
uint32_t      call_setup_duration(const struct call *call);
const char   *call_peeruri(const struct call *call);
const char   *call_peername(const struct call *call);
const char   *call_localuri(const struct call *call);
struct audio *call_audio(const struct call *call);
struct video *call_video(const struct call *call);
struct list  *call_streaml(const struct call *call);
struct ua    *call_get_ua(const struct call *call);
bool          call_is_onhold(const struct call *call);
bool          call_is_outgoing(const struct call *call);


/*
 * Conf (utils)
 */


/** Defines the configuration line handler */
typedef int (confline_h)(const struct pl *addr);

int  conf_configure(void);
int  conf_modules(void);
void conf_path_set(const char *path);
int  conf_path_get(char *path, size_t sz);
int  conf_parse(const char *filename, confline_h *ch);
int  conf_get_vidsz(const struct conf *conf, const char *name,
		    struct vidsz *sz);
int  conf_get_sa(const struct conf *conf, const char *name, struct sa *sa);
bool conf_fileexist(const char *path);
void conf_close(void);
struct conf *conf_cur(void);


/*
 * Config (core configuration)
 */

/** A range of numbers */
struct range {
	uint32_t min;  /**< Minimum number */
	uint32_t max;  /**< Maximum number */
};

static inline bool in_range(const struct range *rng, uint32_t val)
{
	return rng ? (val >= rng->min && val <= rng->max) : false;
}

/** Audio transmit mode */
enum audio_mode {
	AUDIO_MODE_POLL = 0,         /**< Polling mode                  */
	AUDIO_MODE_THREAD,           /**< Use dedicated thread          */
	AUDIO_MODE_THREAD_REALTIME,  /**< Use dedicated realtime-thread */
	AUDIO_MODE_TMR               /**< Use timer                     */
};


/** SIP User-Agent */
struct config_sip {
	uint32_t trans_bsize;   /**< SIP Transaction bucket size    */
	char uuid[64];          /**< Universally Unique Identifier  */
	char local[64];         /**< Local SIP Address              */
	char cert[256];         /**< SIP Certificate                */
};

/** Audio */
struct config_audio {
	char src_mod[16];       /**< Audio source module            */
	char src_dev[128];      /**< Audio source device            */
	char play_mod[16];      /**< Audio playback module          */
	char play_dev[128];     /**< Audio playback device          */
	char alert_mod[16];     /**< Audio alert module             */
	char alert_dev[128];    /**< Audio alert device             */
	struct range srate;     /**< Audio sampling rate in [Hz]    */
	struct range channels;  /**< Nr. of audio channels (1=mono) */
	uint32_t srate_play;    /**< Opt. sampling rate for player  */
	uint32_t srate_src;     /**< Opt. sampling rate for source  */
	uint32_t channels_play; /**< Opt. channels for player       */
	uint32_t channels_src;  /**< Opt. channels for source       */
	bool src_first;         /**< Audio source opened first      */
	enum audio_mode txmode; /**< Audio transmit mode            */
};

#ifdef USE_VIDEO
/** Video */
struct config_video {
	char src_mod[16];       /**< Video source module            */
	char src_dev[128];      /**< Video source device            */
	char disp_mod[16];      /**< Video display module           */
	char disp_dev[128];     /**< Video display device           */
	unsigned width, height; /**< Video resolution               */
	uint32_t bitrate;       /**< Encoder bitrate in [bit/s]     */
	uint32_t fps;           /**< Video framerate                */
};
#endif

/** Audio/Video Transport */
struct config_avt {
	uint8_t rtp_tos;        /**< Type-of-Service for outg. RTP  */
	struct range rtp_ports; /**< RTP port range                 */
	struct range rtp_bw;    /**< RTP Bandwidth range [bit/s]    */
	bool rtcp_enable;       /**< RTCP is enabled                */
	bool rtcp_mux;          /**< RTP/RTCP multiplexing          */
	struct range jbuf_del;  /**< Delay, number of frames        */
	bool rtp_stats;         /**< Enable RTP statistics          */
};

/* Network */
struct config_net {
	char ifname[16];        /**< Bind to interface (optional)   */
};

#ifdef USE_VIDEO
/* BFCP */
struct config_bfcp {
	char proto[16];         /**< BFCP Transport (optional)      */
};
#endif


/** Core configuration */
struct config {

	struct config_sip sip;

	struct config_audio audio;

#ifdef USE_VIDEO
	struct config_video video;
#endif
	struct config_avt avt;

<<<<<<< HEAD
	/** Audio/Video Transport */
	struct config_avt {
		uint8_t rtp_tos;        	/**< Type-of-Service for outg. RTP  */
		struct range rtp_ports; 	/**< RTP port range                 */
		struct range rtp_bw;    	/**< RTP Bandwidth range [bit/s]    */
		bool rtcp_enable;       	/**< RTCP is enabled                */
		bool rtcp_mux;          	/**< RTP/RTCP multiplexing          */
		struct range jbuf_del;  	/**< Delay, number of frames        */
		bool rtp_stats;         	/**< Enable RTP statistics          */
		bool rtcpxr_stats;         	/**< Enable RTCP-XR statistics      */
		char rtcpxr_collector[128];	/**< RTCP-XR Publish collector      */
	} avt;

	/* Network */
	struct config_net {
		char ifname[16];        /**< Bind to interface (optional)   */
	} net;
=======
	struct config_net net;
>>>>>>> 8120bb5a

#ifdef USE_VIDEO
	struct config_bfcp bfcp;
#endif
};

int config_parse_conf(struct config *cfg, const struct conf *conf);
int config_print(struct re_printf *pf, const struct config *cfg);
int config_write_template(const char *file, const struct config *cfg);
struct config *conf_config(void);


/*
 * Contact
 */

enum presence_status {
	PRESENCE_UNKNOWN,
	PRESENCE_OPEN,
	PRESENCE_CLOSED,
	PRESENCE_BUSY
};

struct contact;

int  contact_init(void);
void contact_close(void);
int  contact_add(struct contact **contactp, const struct pl *addr);
int  contacts_print(struct re_printf *pf, void *unused);
void contact_set_presence(struct contact *c, enum presence_status status);
bool contact_block_access(const char *uri);
struct contact  *contact_find(const char *uri);
struct sip_addr *contact_addr(const struct contact *c);
struct list     *contact_list(void);
const char      *contact_str(const struct contact *c);
const char      *contact_presence_str(enum presence_status status);


/*
 * Media Context
 */

/** Media Context */
struct media_ctx {
	const char *id;  /**< Media Context identifier */
};


/*
 * Message
 */

typedef void (message_recv_h)(const struct pl *peer, const struct pl *ctype,
			      struct mbuf *body, void *arg);

int  message_init(message_recv_h *recvh, void *arg);
void message_close(void);
int  message_send(struct ua *ua, const char *peer, const char *msg);



/*
 * PUBLISH RTCP-XR
 */

typedef void (rtcpxr_recv_h)(const struct pl *peer, const struct pl *ctype,
			      struct mbuf *body, void *arg);
int  rtcpxr_init(rtcpxr_recv_h *recvh, void *arg);
void rtcpxr_close(void);
int  rtcpxr_send(struct ua *ua, const char *peer, const char *msg, ...);
void  rtcpxr_test(void);



/*
 * Audio Source
 */

struct ausrc;
struct ausrc_st;

/** Audio Source parameters */
struct ausrc_prm {
	uint32_t   srate;       /**< Sampling rate in [Hz] */
	uint8_t    ch;          /**< Number of channels    */
	uint32_t   ptime;       /**< Wanted packet-time in [ms] */
};

typedef void (ausrc_read_h)(const int16_t *sampv, size_t sampc, void *arg);
typedef void (ausrc_error_h)(int err, const char *str, void *arg);

typedef int  (ausrc_alloc_h)(struct ausrc_st **stp, const struct ausrc *ausrc,
			     struct media_ctx **ctx,
			     struct ausrc_prm *prm, const char *device,
			     ausrc_read_h *rh, ausrc_error_h *errh, void *arg);

int ausrc_register(struct ausrc **asp, const char *name,
		   ausrc_alloc_h *alloch);
const struct ausrc *ausrc_find(const char *name);
int ausrc_alloc(struct ausrc_st **stp, struct media_ctx **ctx,
		const char *name,
		struct ausrc_prm *prm, const char *device,
		ausrc_read_h *rh, ausrc_error_h *errh, void *arg);


/*
 * Audio Player
 */

struct auplay;
struct auplay_st;

/** Audio Player parameters */
struct auplay_prm {
	uint32_t   srate;       /**< Sampling rate in [Hz] */
	uint8_t    ch;          /**< Number of channels    */
	uint32_t   ptime;       /**< Wanted packet-time in [ms] */
};

typedef void (auplay_write_h)(int16_t *sampv, size_t sampc, void *arg);

typedef int  (auplay_alloc_h)(struct auplay_st **stp, const struct auplay *ap,
			      struct auplay_prm *prm, const char *device,
			      auplay_write_h *wh, void *arg);

int auplay_register(struct auplay **pp, const char *name,
		    auplay_alloc_h *alloch);
const struct auplay *auplay_find(const char *name);
int auplay_alloc(struct auplay_st **stp, const char *name,
		 struct auplay_prm *prm, const char *device,
		 auplay_write_h *wh, void *arg);


/*
 * Audio Filter
 */

struct aufilt;

/* Base class */
struct aufilt_enc_st {
	const struct aufilt *af;
	struct le le;
};

struct aufilt_dec_st {
	const struct aufilt *af;
	struct le le;
};

/** Audio Filter Parameters */
struct aufilt_prm {
	uint32_t srate;       /**< Sampling rate in [Hz]        */
	uint8_t  ch;          /**< Number of channels           */
	uint32_t ptime;       /**< Wanted packet-time in [ms]   */
};

typedef int (aufilt_encupd_h)(struct aufilt_enc_st **stp, void **ctx,
			      const struct aufilt *af, struct aufilt_prm *prm);
typedef int (aufilt_encode_h)(struct aufilt_enc_st *st,
			      int16_t *sampv, size_t *sampc);

typedef int (aufilt_decupd_h)(struct aufilt_dec_st **stp, void **ctx,
			      const struct aufilt *af, struct aufilt_prm *prm);
typedef int (aufilt_decode_h)(struct aufilt_dec_st *st,
			      int16_t *sampv, size_t *sampc);

struct aufilt {
	struct le le;
	const char *name;
	aufilt_encupd_h *encupdh;
	aufilt_encode_h *ench;
	aufilt_decupd_h *decupdh;
	aufilt_decode_h *dech;
};

void aufilt_register(struct aufilt *af);
void aufilt_unregister(struct aufilt *af);
struct list *aufilt_list(void);


/*
 * Log
 */

enum log_level {
	LEVEL_DEBUG = 0,
	LEVEL_INFO,
	LEVEL_WARN,
	LEVEL_ERROR,
};

typedef void (log_h)(uint32_t level, const char *msg);

struct log {
	struct le le;
	log_h *h;
};

void log_register_handler(struct log *log);
void log_unregister_handler(struct log *log);
void log_enable_debug(bool enable);
void log_enable_info(bool enable);
void log_enable_stderr(bool enable);
void vlog(enum log_level level, const char *fmt, va_list ap);
void loglv(enum log_level level, const char *fmt, ...);
void debug(const char *fmt, ...);
void info(const char *fmt, ...);
void warning(const char *fmt, ...);
void error(const char *fmt, ...);


/*
 * Menc - Media encryption (for RTP)
 */

struct menc;
struct menc_sess;
struct menc_media;


typedef void (menc_error_h)(int err, void *arg);

typedef int  (menc_sess_h)(struct menc_sess **sessp, struct sdp_session *sdp,
			   bool offerer, menc_error_h *errorh, void *arg);

typedef int  (menc_media_h)(struct menc_media **mp, struct menc_sess *sess,
			    struct rtp_sock *rtp, int proto,
			    void *rtpsock, void *rtcpsock,
			    struct sdp_media *sdpm);

struct menc {
	struct le le;
	const char *id;
	const char *sdp_proto;
	menc_sess_h *sessh;
	menc_media_h *mediah;
};

void menc_register(struct menc *menc);
void menc_unregister(struct menc *menc);
const struct menc *menc_find(const char *id);


/*
 * Net - Networking
 */

typedef void (net_change_h)(void *arg);

int  net_init(const struct config_net *cfg, int af);
void net_close(void);
int  net_dnssrv_add(const struct sa *sa);
void net_change(uint32_t interval, net_change_h *ch, void *arg);
bool net_check(void);
int  net_af(void);
int  net_debug(struct re_printf *pf, void *unused);
const struct sa *net_laddr_af(int af);
const char      *net_domain(void);
struct dnsc     *net_dnsc(void);


/*
 * Play - audio file player
 */

struct play;

int  play_file(struct play **playp, const char *filename, int repeat);
int  play_tone(struct play **playp, struct mbuf *tone,
	       uint32_t srate, uint8_t ch, int repeat);
void play_init(void);
void play_close(void);
void play_set_path(const char *path);


/*
 * User Agent
 */

struct ua;

/** Events from User-Agent */
enum ua_event {
	UA_EVENT_REGISTERING = 0,
	UA_EVENT_REGISTER_OK,
	UA_EVENT_REGISTER_FAIL,
	UA_EVENT_UNREGISTERING,
	UA_EVENT_SHUTDOWN,
	UA_EVENT_EXIT,

	UA_EVENT_CALL_INCOMING,
	UA_EVENT_CALL_RINGING,
	UA_EVENT_CALL_PROGRESS,
	UA_EVENT_CALL_ESTABLISHED,
	UA_EVENT_CALL_CLOSED,
	UA_EVENT_CALL_TRANSFER_FAILED,
	UA_EVENT_CALL_DTMF_START,
	UA_EVENT_CALL_DTMF_END,

	UA_EVENT_MAX,
};

/** Video mode */
enum vidmode {
	VIDMODE_OFF = 0,    /**< Video disabled                */
	VIDMODE_ON,         /**< Video enabled                 */
};

/** Defines the User-Agent event handler */
typedef void (ua_event_h)(struct ua *ua, enum ua_event ev,
			  struct call *call, const char *prm, void *arg);
typedef void (options_resp_h)(int err, const struct sip_msg *msg, void *arg);

/* Multiple instances */
int  ua_alloc(struct ua **uap, const char *aor);
int  ua_connect(struct ua *ua, struct call **callp,
		const char *from_uri, const char *uri,
		const char *params, enum vidmode vmode);
void ua_hangup(struct ua *ua, struct call *call,
	       uint16_t scode, const char *reason);
int  ua_answer(struct ua *ua, struct call *call);
int  ua_hold_answer(struct ua *ua, struct call *call);
int  ua_options_send(struct ua *ua, const char *uri,
		     options_resp_h *resph, void *arg);
int  ua_sipfd(const struct ua *ua);
int  ua_debug(struct re_printf *pf, const struct ua *ua);
int  ua_print_calls(struct re_printf *pf, const struct ua *ua);
int  ua_print_status(struct re_printf *pf, const struct ua *ua);
int  ua_print_supported(struct re_printf *pf, const struct ua *ua);
int  ua_register(struct ua *ua);
void ua_unregister(struct ua *ua);
bool ua_isregistered(const struct ua *ua);
void ua_pub_gruu_set(struct ua *ua, const struct pl *pval);
const char     *ua_aor(const struct ua *ua);
const char     *ua_cuser(const struct ua *ua);
const char     *ua_local_cuser(const struct ua *ua);
struct account *ua_account(const struct ua *ua);
const char     *ua_outbound(const struct ua *ua);
struct call    *ua_call(const struct ua *ua);
struct call    *ua_prev_call(const struct ua *ua);
struct account *ua_prm(const struct ua *ua);
struct list    *ua_calls(const struct ua *ua);
enum presence_status ua_presence_status(const struct ua *ua);
void ua_presence_status_set(struct ua *ua, const enum presence_status status);
void ua_set_media_af(struct ua *ua, int af_media);


/* One instance */
int  ua_init(const char *software, bool udp, bool tcp, bool tls,
	     bool prefer_ipv6);
void ua_close(void);
void ua_stop_all(bool forced);
int  uag_reset_transp(bool reg, bool reinvite);
int  uag_event_register(ua_event_h *eh, void *arg);
void uag_event_unregister(ua_event_h *eh);
void uag_set_sub_handler(sip_msg_h *subh);
int  ua_print_sip_status(struct re_printf *pf, void *unused);
int  uag_set_extra_params(const char *eprm);
struct ua   *uag_find(const struct pl *cuser);
struct ua   *uag_find_aor(const char *aor);
struct ua   *uag_find_param(const char *name, const char *val);
struct sip  *uag_sip(void);
const char  *uag_event_str(enum ua_event ev);
struct list *uag_list(void);
void         uag_current_set(struct ua *ua);
struct ua   *uag_current(void);
struct sipsess_sock  *uag_sipsess_sock(void);
struct sipevent_sock *uag_sipevent_sock(void);


/*
 * User Interface
 */

typedef int  (ui_output_h)(const char *str);

/** Defines a User-Interface module */
struct ui {
	struct le le;          /**< Linked-list element                   */
	const char *name;      /**< Name of the UI-module                 */
	ui_output_h *outputh;  /**< Handler for output strings (optional) */
};

void ui_register(struct ui *ui);
void ui_unregister(struct ui *ui);

void ui_reset(void);
void ui_input(char key);
void ui_input_key(char key, struct re_printf *pf);
void ui_input_str(const char *str);
int  ui_input_pl(struct re_printf *pf, const struct pl *pl);
void ui_output(const char *fmt, ...);
bool ui_isediting(void);
int  ui_password_prompt(char **passwordp);


/*
 * Command interface
 */

/** Command flags */
enum {
	CMD_PRM  = (1<<0),              /**< Command with parameter */
	CMD_PROG = (1<<1),              /**< Show progress          */

	CMD_IPRM = CMD_PRM | CMD_PROG,  /**< Interactive parameter  */
};

/** Command arguments */
struct cmd_arg {
	char key;         /**< Which key was pressed  */
	char *prm;        /**< Optional parameter     */
	bool complete;    /**< True if complete       */
};

/** Defines a command */
struct cmd {
	char key;         /**< Input character        */
	int flags;        /**< Optional command flags */
	const char *desc; /**< Description string     */
	re_printf_h *h;   /**< Command handler        */
};

struct cmd_ctx;

int  cmd_register(const struct cmd *cmdv, size_t cmdc);
void cmd_unregister(const struct cmd *cmdv);
int  cmd_process(struct cmd_ctx **ctxp, char key, struct re_printf *pf);
int  cmd_print(struct re_printf *pf, void *unused);


/*
 * Video Source
 */

struct vidsrc;
struct vidsrc_st;

/** Video Source parameters */
struct vidsrc_prm {
	int orient;       /**< Wanted picture orientation (enum vidorient) */
	int fps;          /**< Wanted framerate                            */
};

typedef void (vidsrc_frame_h)(struct vidframe *frame, void *arg);
typedef void (vidsrc_error_h)(int err, void *arg);

typedef int  (vidsrc_alloc_h)(struct vidsrc_st **vsp, const struct vidsrc *vs,
			      struct media_ctx **ctx, struct vidsrc_prm *prm,
			      const struct vidsz *size,
			      const char *fmt, const char *dev,
			      vidsrc_frame_h *frameh,
			      vidsrc_error_h *errorh, void *arg);

typedef void (vidsrc_update_h)(struct vidsrc_st *st, struct vidsrc_prm *prm,
			       const char *dev);

int vidsrc_register(struct vidsrc **vp, const char *name,
		    vidsrc_alloc_h *alloch, vidsrc_update_h *updateh);
const struct vidsrc *vidsrc_find(const char *name);
struct list *vidsrc_list(void);
int vidsrc_alloc(struct vidsrc_st **stp, const char *name,
		 struct media_ctx **ctx, struct vidsrc_prm *prm,
		 const struct vidsz *size, const char *fmt, const char *dev,
		 vidsrc_frame_h *frameh, vidsrc_error_h *errorh, void *arg);


/*
 * Video Display
 */

struct vidisp;
struct vidisp_st;

/** Video Display parameters */
struct vidisp_prm {
	void *view;  /**< Optional view (set by application or module) */
};

typedef void (vidisp_resize_h)(const struct vidsz *size, void *arg);

typedef int  (vidisp_alloc_h)(struct vidisp_st **vp,
			      const struct vidisp *vd, struct vidisp_prm *prm,
			      const char *dev,
			      vidisp_resize_h *resizeh, void *arg);
typedef int  (vidisp_update_h)(struct vidisp_st *st, bool fullscreen,
			       int orient, const struct vidrect *window);
typedef int  (vidisp_disp_h)(struct vidisp_st *st, const char *title,
			     const struct vidframe *frame);
typedef void (vidisp_hide_h)(struct vidisp_st *st);

int vidisp_register(struct vidisp **vp, const char *name,
		    vidisp_alloc_h *alloch, vidisp_update_h *updateh,
		    vidisp_disp_h *disph, vidisp_hide_h *hideh);
int vidisp_alloc(struct vidisp_st **stp, const char *name,
		 struct vidisp_prm *prm, const char *dev,
		 vidisp_resize_h *resizeh, void *arg);
int vidisp_display(struct vidisp_st *st, const char *title,
		   const struct vidframe *frame);
const struct vidisp *vidisp_find(const char *name);


/*
 * Audio Codec
 */

/** Audio Codec parameters */
struct auenc_param {
	uint32_t ptime;  /**< Packet time in [ms]   */
};

struct auenc_state;
struct audec_state;
struct aucodec;

typedef int (auenc_update_h)(struct auenc_state **aesp,
			     const struct aucodec *ac,
			     struct auenc_param *prm, const char *fmtp);
typedef int (auenc_encode_h)(struct auenc_state *aes, uint8_t *buf,
			     size_t *len, const int16_t *sampv, size_t sampc);

typedef int (audec_update_h)(struct audec_state **adsp,
			     const struct aucodec *ac, const char *fmtp);
typedef int (audec_decode_h)(struct audec_state *ads, int16_t *sampv,
			     size_t *sampc, const uint8_t *buf, size_t len);
typedef int (audec_plc_h)(struct audec_state *ads,
			  int16_t *sampv, size_t *sampc);

struct aucodec {
	struct le le;
	const char *pt;
	const char *name;
	uint32_t srate;
	uint8_t ch;
	const char *fmtp;
	auenc_update_h *encupdh;
	auenc_encode_h *ench;
	audec_update_h *decupdh;
	audec_decode_h *dech;
	audec_plc_h    *plch;
	sdp_fmtp_enc_h *fmtp_ench;
	sdp_fmtp_cmp_h *fmtp_cmph;
};

void aucodec_register(struct aucodec *ac);
void aucodec_unregister(struct aucodec *ac);
const struct aucodec *aucodec_find(const char *name, uint32_t srate,
				   uint8_t ch);
struct list *aucodec_list(void);


/*
 * Video Codec
 */

/** Video Codec parameters */
struct videnc_param {
	unsigned bitrate;  /**< Encoder bitrate in [bit/s] */
	unsigned pktsize;  /**< RTP packetsize in [bytes]  */
	unsigned fps;      /**< Video framerate            */
	uint32_t max_fs;
};

struct videnc_state;
struct viddec_state;
struct vidcodec;

typedef int (videnc_packet_h)(bool marker, const uint8_t *hdr, size_t hdr_len,
			      const uint8_t *pld, size_t pld_len, void *arg);

typedef int (videnc_update_h)(struct videnc_state **vesp,
			      const struct vidcodec *vc,
			      struct videnc_param *prm, const char *fmtp,
			      videnc_packet_h *pkth, void *arg);
typedef int (videnc_encode_h)(struct videnc_state *ves, bool update,
			      const struct vidframe *frame);

typedef int (viddec_update_h)(struct viddec_state **vdsp,
			      const struct vidcodec *vc, const char *fmtp);
typedef int (viddec_decode_h)(struct viddec_state *vds, struct vidframe *frame,
			      bool marker, uint16_t seq, struct mbuf *mb);

struct vidcodec {
	struct le le;
	const char *pt;
	const char *name;
	const char *variant;
	const char *fmtp;
	videnc_update_h *encupdh;
	videnc_encode_h *ench;
	viddec_update_h *decupdh;
	viddec_decode_h *dech;
	sdp_fmtp_enc_h *fmtp_ench;
	sdp_fmtp_cmp_h *fmtp_cmph;
};

void vidcodec_register(struct vidcodec *vc);
void vidcodec_unregister(struct vidcodec *vc);
const struct vidcodec *vidcodec_find(const char *name, const char *variant);
const struct vidcodec *vidcodec_find_encoder(const char *name);
const struct vidcodec *vidcodec_find_decoder(const char *name);
struct list *vidcodec_list(void);


/*
 * Video Filter
 */

struct vidfilt;

/* Base class */
struct vidfilt_enc_st {
	const struct vidfilt *vf;
	struct le le;
};

struct vidfilt_dec_st {
	const struct vidfilt *vf;
	struct le le;
};

typedef int (vidfilt_encupd_h)(struct vidfilt_enc_st **stp, void **ctx,
			       const struct vidfilt *vf);
typedef int (vidfilt_encode_h)(struct vidfilt_enc_st *st,
			       struct vidframe *frame);

typedef int (vidfilt_decupd_h)(struct vidfilt_dec_st **stp, void **ctx,
			       const struct vidfilt *vf);
typedef int (vidfilt_decode_h)(struct vidfilt_dec_st *st,
			       struct vidframe *frame);

struct vidfilt {
	struct le le;
	const char *name;
	vidfilt_encupd_h *encupdh;
	vidfilt_encode_h *ench;
	vidfilt_decupd_h *decupdh;
	vidfilt_decode_h *dech;
};

void vidfilt_register(struct vidfilt *vf);
void vidfilt_unregister(struct vidfilt *vf);
struct list *vidfilt_list(void);
int vidfilt_enc_append(struct list *filtl, void **ctx,
		       const struct vidfilt *vf);
int vidfilt_dec_append(struct list *filtl, void **ctx,
		       const struct vidfilt *vf);


/*
 * Audio stream
 */

struct audio;

void audio_mute(struct audio *a, bool muted);
bool audio_ismuted(const struct audio *a);
void audio_set_devicename(struct audio *a, const char *src, const char *play);
int  audio_set_source(struct audio *au, const char *mod, const char *device);
int  audio_set_player(struct audio *au, const char *mod, const char *device);
void audio_encoder_cycle(struct audio *audio);
int  audio_debug(struct re_printf *pf, const struct audio *a);


/*
 * Video stream
 */

struct video;

void  video_mute(struct video *v, bool muted);
void *video_view(const struct video *v);
int   video_set_fullscreen(struct video *v, bool fs);
int   video_set_orient(struct video *v, int orient);
void  video_vidsrc_set_device(struct video *v, const char *dev);
int   video_set_source(struct video *v, const char *name, const char *dev);
void  video_set_devicename(struct video *v, const char *src, const char *disp);
void  video_encoder_cycle(struct video *video);
int   video_debug(struct re_printf *pf, const struct video *v);


/*
 * Media NAT
 */

struct mnat;
struct mnat_sess;
struct mnat_media;

typedef void (mnat_estab_h)(int err, uint16_t scode, const char *reason,
			    void *arg);

typedef int (mnat_sess_h)(struct mnat_sess **sessp, struct dnsc *dnsc,
			  int af, const char *srv, uint16_t port,
			  const char *user, const char *pass,
			  struct sdp_session *sdp, bool offerer,
			  mnat_estab_h *estabh, void *arg);

typedef int (mnat_media_h)(struct mnat_media **mp, struct mnat_sess *sess,
			   int proto, void *sock1, void *sock2,
			   struct sdp_media *sdpm);

typedef int (mnat_update_h)(struct mnat_sess *sess);

int mnat_register(struct mnat **mnatp, const char *id, const char *ftag,
		  mnat_sess_h *sessh, mnat_media_h *mediah,
		  mnat_update_h *updateh);


/*
 * Real-time
 */
int realtime_enable(bool enable, int fps);


/*
 * SDP
 */

bool sdp_media_has_media(const struct sdp_media *m);
int  sdp_media_find_unused_pt(const struct sdp_media *m);
int  sdp_fingerprint_decode(const char *attr, struct pl *hash,
			    uint8_t *md, size_t *sz);
uint32_t sdp_media_rattr_u32(const struct sdp_media *sdpm, const char *name);
const char *sdp_rattr(const struct sdp_session *s, const struct sdp_media *m,
		      const char *name);


/*
 * SIP Request
 */

int sip_req_send(struct ua *ua, const char *method, const char *uri,
		 sip_resp_h *resph, void *arg, const char *fmt, ...);


/*
 * H.264
 */

/** NAL unit types (RFC 3984, Table 1) */
enum {
	H264_NAL_UNKNOWN      = 0,
	/* 1-23   NAL unit  Single NAL unit packet per H.264 */
	H264_NAL_SLICE        = 1,
	H264_NAL_DPA          = 2,
	H264_NAL_DPB          = 3,
	H264_NAL_DPC          = 4,
	H264_NAL_IDR_SLICE    = 5,
	H264_NAL_SEI          = 6,
	H264_NAL_SPS          = 7,
	H264_NAL_PPS          = 8,
	H264_NAL_AUD          = 9,
	H264_NAL_END_SEQUENCE = 10,
	H264_NAL_END_STREAM   = 11,
	H264_NAL_FILLER_DATA  = 12,
	H264_NAL_SPS_EXT      = 13,
	H264_NAL_AUX_SLICE    = 19,

	H264_NAL_STAP_A       = 24,  /**< Single-time aggregation packet */
	H264_NAL_STAP_B       = 25,  /**< Single-time aggregation packet */
	H264_NAL_MTAP16       = 26,  /**< Multi-time aggregation packet  */
	H264_NAL_MTAP24       = 27,  /**< Multi-time aggregation packet  */
	H264_NAL_FU_A         = 28,  /**< Fragmentation unit             */
	H264_NAL_FU_B         = 29,  /**< Fragmentation unit             */
};

/**
 * H.264 Header defined in RFC 3984
 *
 * <pre>
      +---------------+
      |0|1|2|3|4|5|6|7|
      +-+-+-+-+-+-+-+-+
      |F|NRI|  Type   |
      +---------------+
 * </pre>
 */
struct h264_hdr {
	unsigned f:1;      /**< 1 bit  - Forbidden zero bit (must be 0) */
	unsigned nri:2;    /**< 2 bits - nal_ref_idc                    */
	unsigned type:5;   /**< 5 bits - nal_unit_type                  */
};

int h264_hdr_encode(const struct h264_hdr *hdr, struct mbuf *mb);
int h264_hdr_decode(struct h264_hdr *hdr, struct mbuf *mb);

/** Fragmentation Unit header */
struct h264_fu {
	unsigned s:1;      /**< Start bit                               */
	unsigned e:1;      /**< End bit                                 */
	unsigned r:1;      /**< The Reserved bit MUST be equal to 0     */
	unsigned type:5;   /**< The NAL unit payload type               */
};

int h264_fu_hdr_encode(const struct h264_fu *fu, struct mbuf *mb);
int h264_fu_hdr_decode(struct h264_fu *fu, struct mbuf *mb);

const uint8_t *h264_find_startcode(const uint8_t *p, const uint8_t *end);

int h264_packetize(const uint8_t *buf, size_t len, size_t pktsize,
		   videnc_packet_h *pkth, void *arg);
int h264_nal_send(bool first, bool last,
		  bool marker, uint32_t ihdr, const uint8_t *buf,
		  size_t size, size_t maxsz,
		  videnc_packet_h *pkth, void *arg);
static inline bool h264_is_keyframe(int type)
{
	return type == H264_NAL_SPS;
}


/*
 * Modules
 */

#ifdef STATIC
#define DECL_EXPORTS(name) exports_ ##name
#else
#define DECL_EXPORTS(name) exports
#endif


int module_preload(const char *module);


#ifdef __cplusplus
}
#endif


#endif /* BARESIP_H__ */<|MERGE_RESOLUTION|>--- conflicted
+++ resolved
@@ -190,6 +190,8 @@
 	bool rtcp_mux;          /**< RTP/RTCP multiplexing          */
 	struct range jbuf_del;  /**< Delay, number of frames        */
 	bool rtp_stats;         /**< Enable RTP statistics          */
+	bool rtcpxr_stats;      /**< Enable RTCP-XR statistics      */
+	char rtcpxr_collector[128]; /**< RTCP-XR Publish collector  */
 };
 
 /* Network */
@@ -217,27 +219,7 @@
 #endif
 	struct config_avt avt;
 
-<<<<<<< HEAD
-	/** Audio/Video Transport */
-	struct config_avt {
-		uint8_t rtp_tos;        	/**< Type-of-Service for outg. RTP  */
-		struct range rtp_ports; 	/**< RTP port range                 */
-		struct range rtp_bw;    	/**< RTP Bandwidth range [bit/s]    */
-		bool rtcp_enable;       	/**< RTCP is enabled                */
-		bool rtcp_mux;          	/**< RTP/RTCP multiplexing          */
-		struct range jbuf_del;  	/**< Delay, number of frames        */
-		bool rtp_stats;         	/**< Enable RTP statistics          */
-		bool rtcpxr_stats;         	/**< Enable RTCP-XR statistics      */
-		char rtcpxr_collector[128];	/**< RTCP-XR Publish collector      */
-	} avt;
-
-	/* Network */
-	struct config_net {
-		char ifname[16];        /**< Bind to interface (optional)   */
-	} net;
-=======
 	struct config_net net;
->>>>>>> 8120bb5a
 
 #ifdef USE_VIDEO
 	struct config_bfcp bfcp;
