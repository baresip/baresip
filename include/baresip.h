/**
 * @file baresip.h  Public Interface to Baresip
 *
 * Copyright (C) 2010 Alfred E. Heggestad
 */

#ifndef BARESIP_H__
#define BARESIP_H__

#ifdef __cplusplus
extern "C" {
#endif


/** Defines the Baresip version string */
<<<<<<< HEAD
#define BARESIP_VERSION "2.5.1"
=======
#define BARESIP_VERSION "2.6.0"
>>>>>>> 91d38ac7


#ifndef NET_MAX_NS
#define NET_MAX_NS (4)
#endif


/*
 * Clock-rate for audio timestamp
 */
#define AUDIO_TIMEBASE 1000000U

/*
 * Clock-rate for video timestamp
 */
#define VIDEO_TIMEBASE 1000000U


/* forward declarations */
struct sa;
struct sdp_media;
struct sdp_session;
struct sip_msg;
struct stream;
struct ua;
struct auframe;
struct vidframe;
struct vidrect;
struct vidsz;


/*
 * Account
 */

/** Defines the answermodes */
enum answermode {
	ANSWERMODE_MANUAL = 0,
	ANSWERMODE_EARLY,
	ANSWERMODE_AUTO,
	ANSWERMODE_EARLY_AUDIO,
	ANSWERMODE_EARLY_VIDEO,
};

/** Defines the DTMF send type */
enum dtmfmode {
	DTMFMODE_RTP_EVENT = 0,
	DTMFMODE_SIP_INFO,
	DTMFMODE_AUTO
};

/** SIP auto answer beep modes */
enum sipansbeep {
	SIPANSBEEP_OFF,
	SIPANSBEEP_ON,
	SIPANSBEEP_LOCAL,
};

struct account;

int account_alloc(struct account **accp, const char *sipaddr);
int account_debug(struct re_printf *pf, const struct account *acc);
int account_json_api(struct odict *odacc, struct odict *odcfg,
		 const struct account *acc);
int account_set_auth_user(struct account *acc, const char *user);
int account_set_auth_pass(struct account *acc, const char *pass);
int account_set_outbound(struct account *acc, const char *ob, unsigned ix);
int account_set_sipnat(struct account *acc, const char *sipnat);
int account_set_answermode(struct account *acc, enum answermode mode);
int account_set_rel100_mode(struct account *acc, enum rel100_mode mode);
int account_set_dtmfmode(struct account *acc, enum dtmfmode mode);
int account_set_display_name(struct account *acc, const char *dname);
int account_set_regint(struct account *acc, uint32_t regint);
int account_set_stun_uri(struct account *acc, const char *uri);
int account_set_stun_host(struct account *acc, const char *host);
int account_set_stun_port(struct account *acc, uint16_t port);
int account_set_stun_user(struct account *acc, const char *user);
int account_set_stun_pass(struct account *acc, const char *pass);
int account_set_mediaenc(struct account *acc, const char *mediaenc);
int account_set_medianat(struct account *acc, const char *medianat);
int account_set_audio_codecs(struct account *acc, const char *codecs);
int account_set_video_codecs(struct account *acc, const char *codecs);
int account_set_mwi(struct account *acc, const char *value);
int account_set_call_transfer(struct account *acc, const char *value);
int account_auth(const struct account *acc, char **username, char **password,
		 const char *realm);
struct list *account_aucodecl(const struct account *acc);
struct list *account_vidcodecl(const struct account *acc);
struct sip_addr *account_laddr(const struct account *acc);
struct uri *account_luri(const struct account *acc);
uint32_t account_regint(const struct account *acc);
uint32_t account_fbregint(const struct account *acc);
uint32_t account_pubint(const struct account *acc);
uint32_t account_ptime(const struct account *acc);
uint32_t account_prio(const struct account *acc);
enum answermode account_answermode(const struct account *acc);
enum rel100_mode account_rel100_mode(const struct account *acc);
enum dtmfmode account_dtmfmode(const struct account *acc);
const char *account_display_name(const struct account *acc);
const char *account_aor(const struct account *acc);
const char *account_auth_user(const struct account *acc);
const char *account_auth_pass(const struct account *acc);
const char *account_outbound(const struct account *acc, unsigned ix);
const char *account_sipnat(const struct account *acc);
const char *account_stun_user(const struct account *acc);
const char *account_stun_pass(const struct account *acc);
const char *account_stun_host(const struct account *acc);
const struct stun_uri *account_stun_uri(const struct account *acc);
uint16_t account_stun_port(const struct account *acc);
const char *account_mediaenc(const struct account *acc);
const char *account_medianat(const struct account *acc);
const char *account_mwi(const struct account *acc);
const char *account_call_transfer(const struct account *acc);
const char *account_extra(const struct account *acc);
int account_uri_complete(const struct account *acc, struct mbuf *buf,
			 const char *uri);
int account_answerdelay(const struct account *acc);
void account_set_answerdelay(struct account *acc, int adelay);
bool account_sip_autoanswer(const struct account *acc);
void account_set_sip_autoanswer(struct account *acc, bool allow);
enum sipansbeep account_sipansbeep(const struct account *acc);
void account_set_sipansbeep(struct account *acc, enum sipansbeep beep);
void account_set_autelev_pt(struct account *acc, uint32_t pt);
uint32_t account_autelev_pt(struct account *acc);


/*
 * Call
 */

enum call_event {
	CALL_EVENT_INCOMING,
	CALL_EVENT_OUTGOING,
	CALL_EVENT_RINGING,
	CALL_EVENT_PROGRESS,
	CALL_EVENT_ANSWERED,
	CALL_EVENT_ESTABLISHED,
	CALL_EVENT_CLOSED,
	CALL_EVENT_TRANSFER,
	CALL_EVENT_TRANSFER_FAILED,
	CALL_EVENT_MENC,
};

/** Call States */
enum call_state {
	CALL_STATE_IDLE = 0,
	CALL_STATE_INCOMING,
	CALL_STATE_OUTGOING,
	CALL_STATE_RINGING,
	CALL_STATE_EARLY,
	CALL_STATE_ESTABLISHED,
	CALL_STATE_TERMINATED,
	CALL_STATE_TRANSFER,
	CALL_STATE_UNKNOWN
};

/** Supported tags */
enum supported_tags {
	REPLACES = 1,
};

/** Video mode */
enum vidmode {
	VIDMODE_OFF = 0,    /**< Video disabled                */
	VIDMODE_ON,         /**< Video enabled                 */
};

struct call;

typedef void (call_event_h)(struct call *call, enum call_event ev,
			    const char *str, void *arg);
typedef void (call_dtmf_h)(struct call *call, char key, void *arg);
typedef bool (call_match_h)(const struct call *call, void *arg);
typedef void (call_list_h)(struct call *call, void *arg);


int  call_connect(struct call *call, const struct pl *paddr);
int  call_answer(struct call *call, uint16_t scode, enum vidmode vmode);
int  call_progress_dir(struct call *call,
		       enum sdp_dir adir, enum sdp_dir vdir);
int  call_progress(struct call *call);
void call_hangup(struct call *call, uint16_t scode, const char *reason);
int  call_modify(struct call *call);
int  call_hold(struct call *call, bool hold);
int  call_set_video_dir(struct call *call, enum sdp_dir dir);
int  call_send_digit(struct call *call, char key);
bool call_has_audio(const struct call *call);
bool call_has_video(const struct call *call);
bool call_early_video_available(const struct call *call);
bool call_target_refresh_allowed(const struct call *call);
int  call_transfer(struct call *call, const char *uri);
int  call_replace_transfer(struct call *target_call, struct call *source_call);
int  call_status(struct re_printf *pf, const struct call *call);
int  call_debug(struct re_printf *pf, const struct call *call);
int  call_notify_sipfrag(struct call *call, uint16_t scode,
			 const char *reason, ...);
void call_set_handlers(struct call *call, call_event_h *eh,
		       call_dtmf_h *dtmfh, void *arg);
struct account *call_account(const struct call *call);
uint16_t      call_scode(const struct call *call);
enum call_state call_state(const struct call *call);
uint32_t      call_duration(const struct call *call);
uint32_t      call_setup_duration(const struct call *call);
const char   *call_id(const struct call *call);
const char   *call_peeruri(const struct call *call);
const char   *call_peername(const struct call *call);
const char   *call_localuri(const struct call *call);
const char   *call_alerturi(const struct call *call);
const char   *call_diverteruri(const struct call *call);
struct audio *call_audio(const struct call *call);
struct video *call_video(const struct call *call);
struct list  *call_streaml(const struct call *call);
struct ua    *call_get_ua(const struct call *call);
bool          call_is_onhold(const struct call *call);
bool          call_is_outgoing(const struct call *call);
void          call_enable_rtp_timeout(struct call *call, uint32_t timeout_ms);
uint32_t      call_linenum(const struct call *call);
int32_t       call_answer_delay(const struct call *call);
void          call_set_answer_delay(struct call *call, int32_t adelay);
struct call  *call_find_linenum(const struct list *calls, uint32_t linenum);
struct call  *call_find_id(const struct list *calls, const char *id);
void call_set_current(struct list *calls, struct call *call);
const struct list *call_get_custom_hdrs(const struct call *call);
int call_set_media_direction(struct call *call, enum sdp_dir a,
			     enum sdp_dir v);
int call_set_media_ansdir(struct call *call, enum sdp_dir a, enum sdp_dir v);
void call_start_answtmr(struct call *call, uint32_t ms);
bool          call_supported(struct call *call, uint16_t tags);
const char   *call_user_data(const struct call *call);
int call_set_user_data(struct call *call, const char *user_data);

/*
 * Custom headers
 */

typedef int (custom_hdrs_h)(const struct pl *name, const struct pl *val,
	void *arg);     /* returns error code if any */

int custom_hdrs_add(struct list *hdrs, const char *name, const char *fmt, ...);
int custom_hdrs_apply(const struct list *hdrs, custom_hdrs_h *h, void *arg);


/*
 * Conf (utils)
 */

/** A range of numbers */
struct range {
	uint32_t min;  /**< Minimum number */
	uint32_t max;  /**< Maximum number */
};


/** Defines the configuration line handler */
typedef int (confline_h)(const struct pl *addr, void *arg);

int  conf_configure(void);
int  conf_configure_buf(const uint8_t *buf, size_t sz);
int  conf_modules(void);
void conf_path_set(const char *path);
int  conf_path_get(char *path, size_t sz);
int  conf_parse(const char *filename, confline_h *ch, void *arg);
int  conf_get_range(const struct conf *conf, const char *name,
		    struct range *rng);
int  conf_get_vidsz(const struct conf *conf, const char *name,
		    struct vidsz *sz);
int  conf_get_sa(const struct conf *conf, const char *name, struct sa *sa);
enum jbuf_type conf_get_jbuf_type(const struct pl *pl);
bool conf_aubuf_adaptive(const struct pl *pl);
void conf_close(void);
struct conf *conf_cur(void);
int conf_loadfile(struct mbuf **mbp, const char *filename);
const char *fs_file_extension(const char *filename);


/*
 * Config (core configuration)
 */

static inline bool in_range(const struct range *rng, uint32_t val)
{
	return rng ? (val >= rng->min && val <= rng->max) : false;
}

/** Audio transmit mode */
enum audio_mode {
	AUDIO_MODE_POLL = 0,         /**< Polling mode                  */
	AUDIO_MODE_THREAD,           /**< Use dedicated thread          */
};


/** SIP User-Agent */
struct config_sip {
	char uuid[64];          /**< Universally Unique Identifier  */
	char local[64];         /**< Local SIP Address              */
	char cert[256];         /**< SIP Certificate                */
	char cafile[256];       /**< SIP CA-file                    */
	char capath[256];       /**< SIP CA-path                    */
	uint32_t transports;    /**< Supported transports mask      */
	enum sip_transp transp; /**< Default outgoing SIP transport protocol */
	bool verify_server;     /**< Enable SIP TLS verify server   */
	uint8_t tos;            /**< Type-of-Service for SIP        */
};

/** Call config */
struct config_call {
	uint32_t local_timeout; /**< Incoming call timeout [sec] 0=off    */
	uint32_t max_calls;     /**< Maximum number of calls, 0=unlimited */
	bool hold_other_calls;  /**< Hold other calls */
};

/** Audio */
struct config_audio {
	char audio_path[256];   /**< Audio file directory           */
	char src_mod[16];       /**< Audio source module            */
	char src_dev[128];      /**< Audio source device            */
	char play_mod[16];      /**< Audio playback module          */
	char play_dev[128];     /**< Audio playback device          */
	char alert_mod[16];     /**< Audio alert module             */
	char alert_dev[128];    /**< Audio alert device             */
	uint32_t srate_play;    /**< Opt. sampling rate for player  */
	uint32_t srate_src;     /**< Opt. sampling rate for source  */
	uint32_t channels_play; /**< Opt. channels for player       */
	uint32_t channels_src;  /**< Opt. channels for source       */
	enum audio_mode txmode; /**< Audio transmit mode            */
	bool level;             /**< Enable audio level indication  */
	int src_fmt;            /**< Audio source sample format     */
	int play_fmt;           /**< Audio playback sample format   */
	int enc_fmt;            /**< Audio encoder sample format    */
	int dec_fmt;            /**< Audio decoder sample format    */
	struct range buffer;    /**< Audio receive buffer in [ms]   */
	bool adaptive;          /**< Enable adaptive audio buffer   */
	double silence;         /**< Silence volume in [dB]         */
	uint32_t telev_pt;      /**< Payload type for tel.-event    */
};

/** Video */
struct config_video {
	char src_mod[16];       /**< Video source module            */
	char src_dev[128];      /**< Video source device            */
	char disp_mod[16];      /**< Video display module           */
	char disp_dev[128];     /**< Video display device           */
	unsigned width, height; /**< Video resolution               */
	uint32_t bitrate;       /**< Encoder bitrate in [bit/s]     */
	double fps;             /**< Video framerate                */
	bool fullscreen;        /**< Enable fullscreen display      */
	int enc_fmt;            /**< Encoder pixelfmt (enum vidfmt) */
};

/** Audio/Video Transport */
struct config_avt {
	uint8_t rtp_tos;        /**< Type-of-Service for outg. RTP  */
	uint8_t rtpv_tos;       /**< TOS for outg. video RTP        */
	struct range rtp_ports; /**< RTP port range                 */
	struct range rtp_bw;    /**< RTP Bandwidth range [bit/s]    */
	bool rtcp_mux;          /**< RTP/RTCP multiplexing          */
	enum jbuf_type jbtype;  /**< Jitter buffer type             */
	struct range jbuf_del;  /**< Delay, number of frames        */
	bool rtp_stats;         /**< Enable RTP statistics          */
	uint32_t rtp_timeout;   /**< RTP Timeout in seconds (0=off) */
	bool bundle;            /**< Media Multiplexing (BUNDLE)    */
};

/** Network Configuration */
struct config_net {
	int af;                 /**< AF_UNSPEC, AF_INET or AF_INET6 */
	char ifname[64];        /**< Bind to interface (optional)   */
	struct {
		char addr[64];
		bool fallback;
	} nsv[NET_MAX_NS];      /**< Configured DNS nameservers     */
	size_t nsc;             /**< Number of DNS nameservers      */
	bool use_linklocal;     /**< Use v4/v6 link-local addresses */
};


/** Core configuration */
struct config {

	struct config_sip sip;

	struct config_call call;

	struct config_audio audio;

	struct config_video video;
	struct config_avt avt;

	struct config_net net;
};

int config_parse_conf(struct config *cfg, const struct conf *conf);
int config_print(struct re_printf *pf, const struct config *cfg);
int config_write_template(const char *file, const struct config *cfg);
struct config *conf_config(void);


/*
 * Contact
 */

enum presence_status {
	PRESENCE_UNKNOWN,
	PRESENCE_OPEN,
	PRESENCE_CLOSED,
	PRESENCE_BUSY
};


struct contact;
typedef void (contact_update_h)(struct contact *c, bool removed, void *arg);

struct contacts;


int  contact_init(struct contacts **contactsp);
int  contact_add(struct contacts *contacts,
		 struct contact **contactp, const struct pl *addr);
void contact_remove(struct contacts *contacts, struct contact *c);
void contacts_enable_presence(struct contacts *contacts, bool enabled);
void contact_set_update_handler(struct contacts *contacs,
				contact_update_h *updateh, void *arg);
int  contact_print(struct re_printf *pf, const struct contact *cnt);
int  contacts_print(struct re_printf *pf, const struct contacts *contacts);
enum presence_status contact_presence(const struct contact *c);
void contact_set_presence(struct contact *c, enum presence_status status);
bool contact_block_access(const struct contacts *contacts, const char *uri);
struct contact  *contact_find(const struct contacts *contacts,
			      const char *uri);
struct sip_addr *contact_addr(const struct contact *c);
struct list     *contact_list(const struct contacts *contacts);
const char      *contact_str(const struct contact *c);
const char      *contact_uri(const struct contact *c);
const char      *contact_presence_str(enum presence_status status);
struct le       *contact_le(struct contact *cnt);
void contacts_set_current(struct contacts *contacts, struct contact *cnt);
struct contact *contacts_current(const struct contacts *contacts);


/*
 * Media Device
 */

/** Defines a media device */
struct mediadev {
	struct le   le;
	char  *name;
};

int mediadev_add(struct list *dev_list, const char *name);
struct mediadev *mediadev_find(const struct list *dev_list, const char *name);
struct mediadev *mediadev_get_default(const struct list *dev_list);
int mediadev_print(struct re_printf *pf, const struct list *dev_list);


/*
 * Message
 */

typedef void (message_recv_h)(struct ua *ua, const struct pl *peer,
			      const struct pl *ctype,
			      struct mbuf *body, void *arg);

struct message;

int  message_init(struct message **messagep);
int  message_listen(struct message *message,
		    message_recv_h *h, void *arg);
void message_unlisten(struct message *message, message_recv_h *recvh);
int  message_send(struct ua *ua, const char *peer, const char *msg,
		  sip_resp_h *resph, void *arg);
int message_encode_dict(struct odict *od, struct account *acc,
			const struct pl *peer, const struct pl *ctype,
			struct mbuf *body);


/*
 * Audio Source
 */

struct ausrc;
struct ausrc_st;

/** Audio Source parameters */
struct ausrc_prm {
	uint32_t   srate;       /**< Sampling rate in [Hz]      */
	uint8_t    ch;          /**< Number of channels         */
	uint32_t   ptime;       /**< Wanted packet-time in [ms] */
	int        fmt;         /**< Sample format (enum aufmt) */
};

typedef void (ausrc_read_h)(struct auframe *af, void *arg);
typedef void (ausrc_error_h)(int err, const char *str, void *arg);

typedef int  (ausrc_alloc_h)(struct ausrc_st **stp, const struct ausrc *ausrc,
			     struct ausrc_prm *prm, const char *device,
			     ausrc_read_h *rh, ausrc_error_h *errh, void *arg);

/** Defines an Audio Source */
struct ausrc {
	struct le        le;
	const char      *name;
	struct list      dev_list;
	ausrc_alloc_h   *alloch;
};

int ausrc_register(struct ausrc **asp, struct list *ausrcl, const char *name,
		   ausrc_alloc_h *alloch);
const struct ausrc *ausrc_find(const struct list *ausrcl, const char *name);
int ausrc_alloc(struct ausrc_st **stp, struct list *ausrcl,
		const char *name,
		struct ausrc_prm *prm, const char *device,
		ausrc_read_h *rh, ausrc_error_h *errh, void *arg);


/*
 * Audio Player
 */

struct auplay;
struct auplay_st;

/** Audio Player parameters */
struct auplay_prm {
	uint32_t   srate;       /**< Sampling rate in [Hz]      */
	uint8_t    ch;          /**< Number of channels         */
	uint32_t   ptime;       /**< Wanted packet-time in [ms] */
	int        fmt;         /**< Sample format (enum aufmt) */
};

typedef void (auplay_write_h)(struct auframe *af, void *arg);

typedef int  (auplay_alloc_h)(struct auplay_st **stp, const struct auplay *ap,
			      struct auplay_prm *prm, const char *device,
			      auplay_write_h *wh, void *arg);

/** Defines an Audio Player */
struct auplay {
	struct le        le;
	const char      *name;
	struct list      dev_list;
	auplay_alloc_h  *alloch;
};

int auplay_register(struct auplay **pp, struct list *auplayl,
		    const char *name, auplay_alloc_h *alloch);
const struct auplay *auplay_find(const struct list *auplayl, const char *name);
int auplay_alloc(struct auplay_st **stp, struct list *auplayl,
		 const char *name,
		 struct auplay_prm *prm, const char *device,
		 auplay_write_h *wh, void *arg);


/*
 * Audio Filter
 */

struct aufilt;

/* Base class */
struct aufilt_enc_st {
	const struct aufilt *af;
	struct le le;
};

struct aufilt_dec_st {
	const struct aufilt *af;
	struct le le;
};

/** Audio Filter Parameters */
struct aufilt_prm {
	uint32_t srate;       /**< Sampling rate in [Hz]        */
	uint8_t  ch;          /**< Number of channels           */
	int      fmt;         /**< Sample format (enum aufmt)   */
};

typedef int (aufilt_encupd_h)(struct aufilt_enc_st **stp, void **ctx,
			      const struct aufilt *af, struct aufilt_prm *prm,
			      const struct audio *au);
typedef int (aufilt_encode_h)(struct aufilt_enc_st *st,
			      struct auframe *af);

typedef int (aufilt_decupd_h)(struct aufilt_dec_st **stp, void **ctx,
			      const struct aufilt *af, struct aufilt_prm *prm,
			      const struct audio *au);
typedef int (aufilt_decode_h)(struct aufilt_dec_st *st,
			      struct auframe *af);

struct aufilt {
	struct le le;
	const char *name;
	aufilt_encupd_h *encupdh;
	aufilt_encode_h *ench;
	aufilt_decupd_h *decupdh;
	aufilt_decode_h *dech;
};

void aufilt_register(struct list *aufiltl, struct aufilt *af);
void aufilt_unregister(struct aufilt *af);


/*
 * Log
 */

enum log_level {
	LEVEL_DEBUG = 0,
	LEVEL_INFO,
	LEVEL_WARN,
	LEVEL_ERROR,
};

typedef void (log_h)(uint32_t level, const char *msg);

struct log {
	struct le le;
	log_h *h;
};

void log_register_handler(struct log *logh);
void log_unregister_handler(struct log *logh);
void log_level_set(enum log_level level);
enum log_level log_level_get(void);
const char *log_level_name(enum log_level level);
void log_enable_debug(bool enable);
void log_enable_info(bool enable);
void log_enable_stdout(bool enable);
void vlog(enum log_level level, const char *fmt, va_list ap);
void loglv(enum log_level level, const char *fmt, ...);
void debug(const char *fmt, ...);
void info(const char *fmt, ...);
void warning(const char *fmt, ...);


/*
 * Menc - Media encryption (for RTP)
 */

struct menc;
struct menc_sess;
struct menc_media;

/** Defines a media encryption event */
enum menc_event {
	MENC_EVENT_SECURE,          /**< Media is secured               */
	MENC_EVENT_VERIFY_REQUEST,  /**< Request user to verify a code  */
	MENC_EVENT_PEER_VERIFIED,   /**< Peer was verified successfully */
};


typedef void (menc_event_h)(enum menc_event event, const char *prm,
			    struct stream *strm, void *arg);

typedef void (menc_error_h)(int err, void *arg);

typedef int  (menc_sess_h)(struct menc_sess **sessp, struct sdp_session *sdp,
			   bool offerer, menc_event_h *eventh,
			   menc_error_h *errorh, void *arg);

typedef int  (menc_media_h)(struct menc_media **mp, struct menc_sess *sess,
			   struct rtp_sock *rtp,
			   struct udp_sock *rtpsock, struct udp_sock *rtcpsock,
			   const struct sa *raddr_rtp,
			   const struct sa *raddr_rtcp,
			   struct sdp_media *sdpm,
			   const struct stream *strm);

struct menc {
	struct le le;
	const char *id;
	const char *sdp_proto;
	bool wait_secure;
	menc_sess_h *sessh;
	menc_media_h *mediah;
};

void menc_register(struct list *mencl, struct menc *menc);
void menc_unregister(struct menc *menc);
const struct menc *menc_find(const struct list *mencl, const char *id);
const char *menc_event_name(enum menc_event event);


/*
 * Net - Networking
 */

struct network;

typedef void (net_change_h)(void *arg);

int  net_alloc(struct network **netp, const struct config_net *cfg);
int  net_use_nameserver(struct network *net,
			const struct sa *srvv, size_t srvc);
int  net_set_address(struct network *net, const struct sa *ip);
int  net_add_address(struct network *net, const struct sa *ip);
int  net_add_address_ifname(struct network *net, const struct sa *sa,
			    const char *ifname);
int  net_flush_addresses(struct network *net);
int  net_rm_address(struct network *net, const struct sa *ip);
bool net_af_enabled(const struct network *net, int af);
int  net_set_af(struct network *net, int af);
void net_dns_refresh(struct network *net);
int  net_dns_debug(struct re_printf *pf, const struct network *net);
int  net_debug(struct re_printf *pf, const struct network *net);
bool net_laddr_apply(const struct network *net, net_ifaddr_h *ifh, void *arg);
bool net_ifaddr_filter(const struct network *net, const char *ifname,
		       const struct sa *sa);
const struct sa *net_laddr_af(const struct network *net, int af);
const struct sa *net_laddr_for(const struct network *net,
			       const struct sa *dst);
bool net_is_laddr(const struct network *net, struct sa *sa);
int net_set_dst_scopeid(const struct network *net, struct sa *dst);
struct dnsc     *net_dnsc(const struct network *net);


/*
 * Play - audio file player
 */

struct play;
struct player;
typedef void (play_finish_h)(struct play *play, void *arg);

int  play_file(struct play **playp, struct player *player,
	       const char *filename, int repeat,
	       const char *play_mod, const char *play_dev);
int  play_tone(struct play **playp, struct player *player,
	       struct mbuf *tone,
	       uint32_t srate, uint8_t ch, int repeat,
	       const char *play_mod, const char *play_dev);
void play_set_finish_handler(struct play *play, play_finish_h *fh, void *arg);
int  play_init(struct player **playerp);
void play_set_path(struct player *player, const char *path);


/*
 * User Agent
 */

struct ua;

/** Events from User-Agent */
enum ua_event {
	UA_EVENT_REGISTERING = 0,
	UA_EVENT_REGISTER_OK,
	UA_EVENT_REGISTER_FAIL,
	UA_EVENT_UNREGISTERING,
	UA_EVENT_FALLBACK_OK,
	UA_EVENT_FALLBACK_FAIL,
	UA_EVENT_MWI_NOTIFY,
	UA_EVENT_CREATE,
	UA_EVENT_SHUTDOWN,
	UA_EVENT_EXIT,

	UA_EVENT_CALL_INCOMING,
	UA_EVENT_CALL_OUTGOING,
	UA_EVENT_CALL_RINGING,
	UA_EVENT_CALL_PROGRESS,
	UA_EVENT_CALL_ANSWERED,
	UA_EVENT_CALL_ESTABLISHED,
	UA_EVENT_CALL_CLOSED,
	UA_EVENT_CALL_TRANSFER,
	UA_EVENT_CALL_BLIND_TRANSFER,
	UA_EVENT_CALL_TRANSFER_FAILED,
	UA_EVENT_CALL_DTMF_START,
	UA_EVENT_CALL_DTMF_END,
	UA_EVENT_CALL_RTPESTAB,
	UA_EVENT_CALL_RTCP,
	UA_EVENT_CALL_MENC,
	UA_EVENT_VU_TX,
	UA_EVENT_VU_RX,
	UA_EVENT_AUDIO_ERROR,
	UA_EVENT_CALL_LOCAL_SDP,      /**< param: offer or answer */
	UA_EVENT_CALL_REMOTE_SDP,     /**< param: offer or answer */
	UA_EVENT_MODULE,
	UA_EVENT_CUSTOM,

	UA_EVENT_MAX,
};

/** SIP auto answer method */
enum answer_method {
	ANSM_NONE = 0,
	ANSM_RFC5373,
	ANSM_CALLINFO,
	ANSM_ALERTINFO,
};

/** Defines the User-Agent event handler */
typedef void (ua_event_h)(struct ua *ua, enum ua_event ev,
			  struct call *call, const char *prm, void *arg);
typedef void (options_resp_h)(int err, const struct sip_msg *msg, void *arg);

typedef void (ua_exit_h)(void *arg);

/* Multiple instances */
int  ua_alloc(struct ua **uap, const char *aor);
int  ua_connect(struct ua *ua, struct call **callp,
		const char *from_uri, const char *req_uri,
		enum vidmode vmode);
int  ua_connect_dir(struct ua *ua, struct call **callp,
		    const char *from_uri, const char *req_uri,
		    enum vidmode vmode, enum sdp_dir adir, enum sdp_dir vdir);
void ua_hangup(struct ua *ua, struct call *call,
	       uint16_t scode, const char *reason);
int  ua_answer(struct ua *ua, struct call *call, enum vidmode vmode);
int  ua_hold_answer(struct ua *ua, struct call *call, enum vidmode vmode);
int  ua_options_send(struct ua *ua, const char *uri,
		     options_resp_h *resph, void *arg);
int  ua_debug(struct re_printf *pf, const struct ua *ua);
int  ua_state_json_api(struct odict *od, const struct ua *ua);
int  ua_print_calls(struct re_printf *pf, const struct ua *ua);
int  ua_print_status(struct re_printf *pf, const struct ua *ua);
int  ua_print_supported(struct re_printf *pf, const struct ua *ua);
int  ua_update_account(struct ua *ua);
int  ua_register(struct ua *ua);
int  ua_fallback(struct ua *ua);
void ua_unregister(struct ua *ua);
bool ua_isregistered(const struct ua *ua);
bool ua_regfailed(const struct ua *ua);
unsigned ua_destroy(struct ua *ua);
void ua_pub_gruu_set(struct ua *ua, const struct pl *pval);
const char     *ua_cuser(const struct ua *ua);
const char     *ua_local_cuser(const struct ua *ua);
struct account *ua_account(const struct ua *ua);
const char     *ua_outbound(const struct ua *ua);
struct call    *ua_call(const struct ua *ua);
struct list    *ua_calls(const struct ua *ua);
enum presence_status ua_presence_status(const struct ua *ua);
void ua_presence_status_set(struct ua *ua, enum presence_status status);
void ua_set_catchall(struct ua *ua, bool enabled);
int ua_add_xhdr_filter(struct ua *ua, const char *hdr_name);
int  ua_set_custom_hdrs(struct ua *ua, struct list *custom_hdrs);
int  ua_add_custom_hdr(struct ua *ua, const struct pl *name,
		       const struct pl *value);
int  ua_rm_custom_hdr(struct ua *ua, struct pl *name);
int  ua_enable_autoanswer(struct ua *ua, int32_t adelay,
		enum answer_method met);
int  ua_disable_autoanswer(struct ua *ua, enum answer_method met);
int  ua_call_alloc(struct call **callp, struct ua *ua,
		   enum vidmode vidmode, const struct sip_msg *msg,
		   struct call *xcall, const char *local_uri,
		   bool use_rtp);
struct call *ua_find_call_state(const struct ua *ua, enum call_state st);
int ua_raise(struct ua *ua);
int ua_set_autoanswer_value(struct ua *ua, const char *value);


/* One instance */
int  ua_init(const char *software, bool udp, bool tcp, bool tls);
void ua_close(void);
void ua_stop_all(bool forced);
int  uag_hold_resume(struct call *call);
int  uag_hold_others(struct call *call);
void uag_set_nodial(bool nodial);
bool uag_nodial(void);
void uag_set_exit_handler(ua_exit_h *exith, void *arg);
void uag_set_dnd(bool dnd);
bool uag_dnd(void);
void uag_enable_sip_trace(bool enable);
int  uag_reset_transp(bool reg, bool reinvite);
void uag_set_sub_handler(sip_msg_h *subh);
int  uag_set_extra_params(const char *eprm);
int  uag_enable_transport(enum sip_transp tp, bool en);
struct ua   *uag_find(const struct pl *cuser);
struct ua   *uag_find_msg(const struct sip_msg *msg);
struct ua   *uag_find_aor(const char *aor);
struct ua   *uag_find_param(const char *name, const char *val);
struct ua   *uag_find_requri(const char *requri);
struct sip  *uag_sip(void);
struct list *uag_list(void);
uint32_t     uag_call_count(void);
struct tls  *uag_tls(void);
struct sipsess_sock  *uag_sipsess_sock(void);
struct sipevent_sock *uag_sipevent_sock(void);
struct call *uag_call_find(const char *id);
void uag_filter_calls(call_list_h *listh, call_match_h *matchh, void *arg);


/*
 * User Interface
 */

struct ui_sub {
	struct list uil;        /**< List of UIs (struct ui) */
	struct cmd_ctx *uictx;  /**< Command context         */
};

typedef int  (ui_output_h)(const char *str);

/** Defines a User-Interface module */
struct ui {
	struct le le;          /**< Linked-list element                   */
	const char *name;      /**< Name of the UI-module                 */
	ui_output_h *outputh;  /**< Handler for output strings (optional) */
};

void ui_register(struct ui_sub *uis, struct ui *ui);
void ui_unregister(struct ui *ui);

void ui_reset(struct ui_sub *uis);
void ui_input_key(struct ui_sub *uis, char key, struct re_printf *pf);
void ui_input_str(const char *str);
int  ui_input_pl(struct re_printf *pf, const struct pl *pl);
int  ui_input_long_command(struct re_printf *pf, const struct pl *pl);
void ui_output(struct ui_sub *uis, const char *fmt, ...);
bool ui_isediting(const struct ui_sub *uis);
int  ui_password_prompt(char **passwordp);


/*
 * Command interface
 */

/* special keys */
#define KEYCODE_NONE   (0x00)    /* No key           */
#define KEYCODE_REL    (0x04)    /* Key was released */
#define KEYCODE_ESC    (0x1b)    /* Escape key       */


/** Command flags */
enum {
	CMD_PRM  = (1<<0),              /**< Command with parameter */
};

/** Command arguments */
struct cmd_arg {
	char key;         /**< Which key was pressed  */
	char *prm;        /**< Optional parameter     */
	void *data;       /**< Application data       */
};

/** Defines a command */
struct cmd {
	const char *name; /**< Long command           */
	char key;         /**< Short command          */
	int flags;        /**< Optional command flags */
	const char *desc; /**< Description string     */
	re_printf_h *h;   /**< Command handler        */
};

struct cmd_ctx;
struct commands;


int  cmd_init(struct commands **commandsp);
int  cmd_register(struct commands *commands,
		  const struct cmd *cmdv, size_t cmdc);
void cmd_unregister(struct commands *commands, const struct cmd *cmdv);
int  cmd_process(struct commands *commands, struct cmd_ctx **ctxp, char key,
		 struct re_printf *pf, void *data);
int  cmd_process_long(struct commands *commands, const char *str, size_t len,
		      struct re_printf *pf_resp, void *data);
int cmd_print(struct re_printf *pf, const struct commands *commands);
const struct cmd *cmd_find_long(const struct commands *commands,
				const char *name);
struct cmds *cmds_find(const struct commands *commands,
		       const struct cmd *cmdv);


/*
 * Video Source
 */

struct vidsrc;
struct vidsrc_st;

/** Video Source parameters */
struct vidsrc_prm {
	double fps;       /**< Wanted framerate                            */
	int fmt;          /**< Wanted pixel format (enum vidfmt)           */
};

struct vidpacket {
	uint8_t *buf;        /**< Buffer memory                     */
	size_t size;         /**< Size of buffer                    */
	uint64_t timestamp;  /**< Timestamp in VIDEO_TIMEBASE units */
};

/* Declare function pointer */
typedef void (vidsrc_packet_h)(struct vidpacket *packet, void *arg);

/**
 * Provides video frames to the core
 *
 * @param frame     Video frame
 * @param timestamp Frame timestamp in VIDEO_TIMEBASE units
 * @param arg       Handler argument
 */
typedef void (vidsrc_frame_h)(struct vidframe *frame, uint64_t timestamp,
			      void *arg);
typedef void (vidsrc_error_h)(int err, void *arg);

typedef int  (vidsrc_alloc_h)(struct vidsrc_st **vsp, const struct vidsrc *vs,
			      struct vidsrc_prm *prm,
			      const struct vidsz *size,
			      const char *fmt, const char *dev,
			      vidsrc_frame_h *frameh,
			      vidsrc_packet_h  *packeth,
			      vidsrc_error_h *errorh, void *arg);

typedef void (vidsrc_update_h)(struct vidsrc_st *st, struct vidsrc_prm *prm,
			       const char *dev);

/** Defines a video source */
struct vidsrc {
	struct le         le;
	const char       *name;
	struct list      dev_list;
	vidsrc_alloc_h   *alloch;
	vidsrc_update_h  *updateh;
};

int vidsrc_register(struct vidsrc **vp, struct list *vidsrcl, const char *name,
		    vidsrc_alloc_h *alloch, vidsrc_update_h *updateh);
const struct vidsrc *vidsrc_find(const struct list *vidsrcl, const char *name);
int vidsrc_alloc(struct vidsrc_st **stp, struct list *vidsrcl,
		 const char *name,
		 struct vidsrc_prm *prm,
		 const struct vidsz *size, const char *fmt, const char *dev,
		 vidsrc_frame_h *frameh, vidsrc_packet_h *packeth,
		 vidsrc_error_h *errorh, void *arg);


/*
 * Video Display
 */

struct vidisp;
struct vidisp_st;

/** Video Display parameters */
struct vidisp_prm {
	bool fullscreen;  /**< Enable fullscreen display                    */
};

typedef void (vidisp_resize_h)(const struct vidsz *size, void *arg);

typedef int  (vidisp_alloc_h)(struct vidisp_st **vp,
			      const struct vidisp *vd, struct vidisp_prm *prm,
			      const char *dev,
			      vidisp_resize_h *resizeh, void *arg);
typedef int  (vidisp_update_h)(struct vidisp_st *st, bool fullscreen,
			       int orient, const struct vidrect *window);
typedef int  (vidisp_disp_h)(struct vidisp_st *st, const char *title,
			     const struct vidframe *frame, uint64_t timestamp);
typedef void (vidisp_hide_h)(struct vidisp_st *st);

/** Defines a Video display */
struct vidisp {
	struct le        le;
	const char      *name;
	vidisp_alloc_h  *alloch;
	vidisp_update_h *updateh;
	vidisp_disp_h   *disph;
	vidisp_hide_h   *hideh;
};

int vidisp_register(struct vidisp **vp, struct list *vidispl, const char *name,
		    vidisp_alloc_h *alloch, vidisp_update_h *updateh,
		    vidisp_disp_h *disph, vidisp_hide_h *hideh);
int vidisp_alloc(struct vidisp_st **stp, struct list *vidispl,
		 const char *name,
		 struct vidisp_prm *prm, const char *dev,
		 vidisp_resize_h *resizeh, void *arg);
const struct vidisp *vidisp_find(const struct list *vidispl, const char *name);


/*
 * Audio Codec
 */

/** Audio Codec parameters */
struct auenc_param {
	uint32_t bitrate;  /**< Wanted bitrate in [bit/s] */
};

struct auenc_state;
struct audec_state;
struct aucodec;

typedef int (auenc_update_h)(struct auenc_state **aesp,
			     const struct aucodec *ac,
			     struct auenc_param *prm, const char *fmtp);
typedef int (auenc_encode_h)(struct auenc_state *aes,
			     bool *marker, uint8_t *buf, size_t *len,
			     int fmt, const void *sampv, size_t sampc);

typedef int (audec_update_h)(struct audec_state **adsp,
			     const struct aucodec *ac, const char *fmtp);
typedef int (audec_decode_h)(struct audec_state *ads,
			     int fmt, void *sampv, size_t *sampc,
			     bool marker, const uint8_t *buf, size_t len);
typedef int (audec_plc_h)(struct audec_state *ads,
			  int fmt, void *sampv, size_t *sampc,
			  const uint8_t *buf, size_t len);

struct aucodec {
	struct le le;
	const char *pt;
	const char *name;
	uint32_t srate;             /* Audio samplerate */
	uint32_t crate;             /* RTP Clock rate   */
	uint8_t ch;
	uint8_t pch;                /* RTP packet channels */
	uint32_t ptime;             /* Packet time in [ms] (optional) */
	const char *fmtp;
	auenc_update_h *encupdh;
	auenc_encode_h *ench;
	audec_update_h *decupdh;
	audec_decode_h *dech;
	audec_plc_h    *plch;
	sdp_fmtp_enc_h *fmtp_ench;
	sdp_fmtp_cmp_h *fmtp_cmph;
};

void aucodec_register(struct list *aucodecl, struct aucodec *ac);
void aucodec_unregister(struct aucodec *ac);
const struct aucodec *aucodec_find(const struct list *aucodecl,
				   const char *name, uint32_t srate,
				   uint8_t ch);


/*
 * Video Codec
 */

/** Video Codec parameters */
struct videnc_param {
	unsigned bitrate;  /**< Encoder bitrate in [bit/s] */
	unsigned pktsize;  /**< RTP packetsize in [bytes]  */
	double fps;        /**< Video framerate (max)      */
	uint32_t max_fs;
};

struct videnc_state;
struct viddec_state;
struct vidcodec;

typedef int (videnc_packet_h)(bool marker, uint64_t rtp_ts,
			      const uint8_t *hdr, size_t hdr_len,
			      const uint8_t *pld, size_t pld_len,
			      void *arg);

typedef int (videnc_update_h)(struct videnc_state **vesp,
			      const struct vidcodec *vc,
			      struct videnc_param *prm, const char *fmtp,
			      videnc_packet_h *pkth, void *arg);

typedef int (videnc_encode_h)(struct videnc_state *ves, bool update,
			      const struct vidframe *frame,
			      uint64_t timestamp);

typedef int (videnc_packetize_h)(struct videnc_state *ves,
				 const struct vidpacket *packet);

typedef int (viddec_update_h)(struct viddec_state **vdsp,
			      const struct vidcodec *vc, const char *fmtp);
typedef int (viddec_decode_h)(struct viddec_state *vds, struct vidframe *frame,
                              bool *intra, bool marker, uint16_t seq,
                              struct mbuf *mb);

struct vidcodec {
	struct le le;
	const char *pt;
	const char *name;
	const char *variant;
	const char *fmtp;
	videnc_update_h *encupdh;
	videnc_encode_h *ench;
	viddec_update_h *decupdh;
	viddec_decode_h *dech;
	sdp_fmtp_enc_h *fmtp_ench;
	sdp_fmtp_cmp_h *fmtp_cmph;
	videnc_packetize_h *packetizeh;
};

void vidcodec_register(struct list *vidcodecl, struct vidcodec *vc);
void vidcodec_unregister(struct vidcodec *vc);
const struct vidcodec *vidcodec_find(const struct list *vidcodecl,
				     const char *name, const char *variant);
const struct vidcodec *vidcodec_find_encoder(const struct list *vidcodecl,
					     const char *name);
const struct vidcodec *vidcodec_find_decoder(const struct list *vidcodecl,
					     const char *name);


/*
 * Video Filter
 */

struct vidfilt;

/* Base class */
struct vidfilt_enc_st {
	const struct vidfilt *vf;
	struct le le;
};

struct vidfilt_dec_st {
	const struct vidfilt *vf;
	struct le le;
};

/** Video Filter Parameters */
struct vidfilt_prm {
	unsigned width;   /**< Picture width              */
	unsigned height;  /**< Picture height             */
	int fmt;          /**< Pixel format (enum vidfmt) */
	double fps;       /**< Video framerate            */
};

typedef int (vidfilt_encupd_h)(struct vidfilt_enc_st **stp, void **ctx,
			       const struct vidfilt *vf,
			       struct vidfilt_prm *prm,
			       const struct video *vid);
typedef int (vidfilt_encode_h)(struct vidfilt_enc_st *st,
			       struct vidframe *frame, uint64_t *timestamp);

typedef int (vidfilt_decupd_h)(struct vidfilt_dec_st **stp, void **ctx,
			       const struct vidfilt *vf,
			       struct vidfilt_prm *prm,
			       const struct video *vid);
typedef int (vidfilt_decode_h)(struct vidfilt_dec_st *st,
			       struct vidframe *frame, uint64_t *timestamp);

struct vidfilt {
	struct le le;
	const char *name;
	vidfilt_encupd_h *encupdh;
	vidfilt_encode_h *ench;
	vidfilt_decupd_h *decupdh;
	vidfilt_decode_h *dech;
};

void vidfilt_register(struct list *vidfiltl, struct vidfilt *vf);
void vidfilt_unregister(struct vidfilt *vf);
int vidfilt_enc_append(struct list *filtl, void **ctx,
		       const struct vidfilt *vf, struct vidfilt_prm *prm,
		       const struct video *vid);
int vidfilt_dec_append(struct list *filtl, void **ctx,
		       const struct vidfilt *vf, struct vidfilt_prm *prm,
		       const struct video *vid);


/*
 * Audio stream
 */

struct audio;
struct stream_param;
struct mnat;
struct mnat_sess;

typedef void (audio_event_h)(int key, bool end, void *arg);
typedef void (audio_level_h)(bool tx, double lvl, void *arg);
typedef void (audio_err_h)(int err, const char *str, void *arg);

int audio_alloc(struct audio **ap, struct list *streaml,
		const struct stream_param *stream_prm,
		const struct config *cfg,
		struct account *acc, struct sdp_session *sdp_sess,
		const struct mnat *mnat, struct mnat_sess *mnat_sess,
		const struct menc *menc, struct menc_sess *menc_sess,
		uint32_t ptime, const struct list *aucodecl, bool offerer,
		audio_event_h *eventh, audio_level_h *levelh,
		audio_err_h *errh, void *arg);
void audio_mute(struct audio *a, bool muted);
bool audio_ismuted(const struct audio *a);
int  audio_set_devicename(struct audio *a, const char *src, const char *play);
int  audio_set_source(struct audio *au, const char *mod, const char *device);
int  audio_set_player(struct audio *au, const char *mod, const char *device);
void audio_level_put(const struct audio *au, bool tx, double lvl);
int  audio_level_get(const struct audio *au, double *level);
int  audio_debug(struct re_printf *pf, const struct audio *a);
struct stream *audio_strm(const struct audio *au);
uint64_t audio_jb_current_value(const struct audio *au);
int  audio_set_bitrate(struct audio *au, uint32_t bitrate);
bool audio_rxaubuf_started(const struct audio *au);
int  audio_start(struct audio *a);
int  audio_start_source(struct audio *a, struct list *ausrcl,
			struct list *aufiltl);
void audio_stop(struct audio *a);
bool audio_started(const struct audio *a);
void audio_set_hold(struct audio *au, bool hold);
int  audio_set_conference(struct audio *au, bool conference);
bool audio_is_conference(const struct audio *au);
int  audio_encoder_set(struct audio *a, const struct aucodec *ac,
		       int pt_tx, const char *params);
int  audio_decoder_set(struct audio *a, const struct aucodec *ac,
		       int pt_rx, const char *params);
const struct aucodec *audio_codec(const struct audio *au, bool tx);
struct config_audio *audio_config(struct audio *au);


/*
 * Video stream
 */

struct video;

typedef void (video_err_h)(int err, const char *str, void *arg);

int  video_alloc(struct video **vp, struct list *streaml,
		 const struct stream_param *stream_prm,
		 const struct config *cfg,
		 struct sdp_session *sdp_sess,
		 const struct mnat *mnat, struct mnat_sess *mnat_sess,
		 const struct menc *menc, struct menc_sess *menc_sess,
		 const char *content, const struct list *vidcodecl,
		 const struct list *vidfiltl, bool offerer,
		 video_err_h *errh, void *arg);
int  video_encoder_set(struct video *v, struct vidcodec *vc,
		       int pt_tx, const char *params);
int  video_update(struct video *v, const char *peer);
int  video_start_source(struct video *v);
int  video_start_display(struct video *v, const char *peer);
void video_stop_display(struct video *v);
void video_stop(struct video *v);
int   video_set_fullscreen(struct video *v, bool fs);
void  video_vidsrc_set_device(struct video *v, const char *dev);
int   video_set_source(struct video *v, const char *name, const char *dev);
void  video_set_devicename(struct video *v, const char *src, const char *disp);
int   video_debug(struct re_printf *pf, const struct video *v);
struct stream *video_strm(const struct video *v);
const struct vidcodec *video_codec(const struct video *vid, bool tx);
void video_sdp_attr_decode(struct video *v);

double video_calc_seconds(uint64_t rtp_ts);
double video_timestamp_to_seconds(uint64_t timestamp);
uint64_t video_calc_rtp_timestamp_fix(uint64_t timestamp);
uint64_t video_calc_timebase_timestamp(uint64_t rtp_ts);


/*
 * Generic stream
 */

/** Common parameters for media stream */
struct stream_param {
	bool use_rtp;       /**< Enable or disable RTP */
	int af;             /**< Wanted address family */
	const char *cname;  /**< Canonical name        */
};

typedef void (stream_mnatconn_h)(struct stream *strm, void *arg);
typedef void (stream_rtpestab_h)(struct stream *strm, void *arg);
typedef void (stream_rtcp_h)(struct stream *strm,
			     struct rtcp_msg *msg, void *arg);
typedef void (stream_error_h)(struct stream *strm, int err, void *arg);

int stream_update(struct stream *s);
const struct rtcp_stats *stream_rtcp_stats(const struct stream *strm);
struct sdp_media *stream_sdpmedia(const struct stream *s);
uint32_t stream_metric_get_tx_n_packets(const struct stream *strm);
uint32_t stream_metric_get_tx_n_bytes(const struct stream *strm);
uint32_t stream_metric_get_tx_n_err(const struct stream *strm);
uint32_t stream_metric_get_tx_bitrate(const struct stream *strm);
double stream_metric_get_tx_avg_bitrate(const struct stream *strm);
uint32_t stream_metric_get_rx_n_packets(const struct stream *strm);
uint32_t stream_metric_get_rx_n_bytes(const struct stream *strm);
uint32_t stream_metric_get_rx_n_err(const struct stream *strm);
uint32_t stream_metric_get_rx_bitrate(const struct stream *strm);
double stream_metric_get_rx_avg_bitrate(const struct stream *strm);
void stream_set_secure(struct stream *strm, bool secure);
bool stream_is_secure(const struct stream *strm);
int  stream_start_mediaenc(struct stream *strm);
int  stream_start_rtcp(const struct stream *strm);
int  stream_enable(struct stream *strm, bool enable);
int stream_open_natpinhole(const struct stream *strm);
void stream_mnat_attr(struct stream *strm, const char *name,
		      const char *value);
void stream_set_session_handlers(struct stream *strm,
				 stream_mnatconn_h *mnatconnh,
				 stream_rtpestab_h *rtpestabh,
				 stream_rtcp_h *rtcph,
				 stream_error_h *errorh, void *arg);
struct stream *stream_lookup_mid(const struct list *streaml,
				 const char *mid, size_t len);
const char *stream_name(const struct stream *strm);
int  stream_bundle_init(struct stream *strm, bool offerer);
int  stream_debug(struct re_printf *pf, const struct stream *s);
void stream_enable_rtp_timeout(struct stream *strm, uint32_t timeout_ms);


/*
 * STUN URI
 */

/** Defines the STUN uri scheme */
enum stun_scheme {
	STUN_SCHEME_STUN,  /**< STUN scheme        */
	STUN_SCHEME_STUNS, /**< Secure STUN scheme */
	STUN_SCHEME_TURN,  /**< TURN scheme        */
	STUN_SCHEME_TURNS, /**< Secure TURN scheme */
};

/** Defines a STUN/TURN uri */
struct stun_uri {
	enum stun_scheme scheme;  /**< STUN Scheme            */
	char *host;               /**< Hostname or IP-address */
	uint16_t port;            /**< Port number            */
	int proto;                /**< Transport protocol     */
};

int stunuri_decode(struct stun_uri **sup, const struct pl *pl);
int stunuri_set_host(struct stun_uri *su, const char *host);
int stunuri_set_port(struct stun_uri *su, uint16_t port);
int stunuri_print(struct re_printf *pf, const struct stun_uri *su);
const char *stunuri_scheme_name(enum stun_scheme scheme);


/*
 * Media NAT
 */

struct mnat;
struct mnat_sess;
struct mnat_media;

typedef void (mnat_estab_h)(int err, uint16_t scode, const char *reason,
			    void *arg);

typedef void (mnat_connected_h)(const struct sa *raddr1,
				const struct sa *raddr2, void *arg);


typedef int (mnat_sess_h)(struct mnat_sess **sessp,
			  const struct mnat *mnat, struct dnsc *dnsc,
			  int af, const struct stun_uri *srv,
			  const char *user, const char *pass,
			  struct sdp_session *sdp, bool offerer,
			  mnat_estab_h *estabh, void *arg);

typedef int (mnat_media_h)(struct mnat_media **mp, struct mnat_sess *sess,
			   struct udp_sock *sock1, struct udp_sock *sock2,
			   struct sdp_media *sdpm,
			   mnat_connected_h *connh, void *arg);

typedef int (mnat_update_h)(struct mnat_sess *sess);

typedef void (mnat_attr_h)(struct mnat_media *mm,
			   const char *name, const char *value);

struct mnat {
	struct le le;
	const char *id;
	const char *ftag;
	bool wait_connected;
	mnat_sess_h *sessh;
	mnat_media_h *mediah;
	mnat_update_h *updateh;
	mnat_attr_h *attrh;
};

void mnat_register(struct list *mnatl, struct mnat *mnat);
void mnat_unregister(struct mnat *mnat);
const struct mnat *mnat_find(const struct list *mnatl, const char *id);


/*
 * SDP
 */

bool sdp_media_has_media(const struct sdp_media *m);
int  sdp_fingerprint_decode(const char *attr, struct pl *hash,
			    uint8_t *md, size_t *sz);


/*
 * SIP Request
 */

int sip_req_send(struct ua *ua, const char *method, const char *uri,
		 sip_resp_h *resph, void *arg, const char *fmt, ...);


/*
 * Modules
 */

#ifdef STATIC
#define DECL_EXPORTS(name) exports_ ##name
#else
#define DECL_EXPORTS(name) exports
#endif


int  module_preload(const char *module);
int  module_load(const char *path, const char *name);
void module_unload(const char *name);
void module_app_unload(void);


/*
 * Generic event
 */

int event_encode_dict(struct odict *od, struct ua *ua, enum ua_event ev,
		      struct call *call, const char *prm);
int event_add_au_jb_stat(struct odict *od_parent, const struct call *call);
int  uag_event_register(ua_event_h *eh, void *arg);
void uag_event_unregister(ua_event_h *eh);
void ua_event(struct ua *ua, enum ua_event ev, struct call *call,
	      const char *fmt, ...);
void module_event(const char *module, const char *event, struct ua *ua,
		struct call *call, const char *fmt, ...);
const char  *uag_event_str(enum ua_event ev);


/*
 * Baresip instance
 */

int  baresip_init(struct config *cfg);
void baresip_close(void);
struct network *baresip_network(void);
struct contacts *baresip_contacts(void);
struct commands *baresip_commands(void);
struct player *baresip_player(void);
struct message *baresip_message(void);
struct list   *baresip_mnatl(void);
struct list   *baresip_mencl(void);
struct list   *baresip_aucodecl(void);
struct list   *baresip_ausrcl(void);
struct list   *baresip_auplayl(void);
struct list   *baresip_aufiltl(void);
struct list   *baresip_vidcodecl(void);
struct list   *baresip_vidsrcl(void);
struct list   *baresip_vidispl(void);
struct list   *baresip_vidfiltl(void);
struct ui_sub *baresip_uis(void);


/*
 * Dialing numbers helpers
 */

int clean_number(char* str);


/* bundle */

int bundle_sdp_encode(struct sdp_session *sdp, const struct list *streaml);
int bundle_sdp_decode(struct sdp_session *sdp, struct list *streaml);


/*
 * Session Description
 */

/* RTCSdpType */
enum sdp_type {
	SDP_OFFER,
	SDP_ANSWER,
	SDP_ROLLBACK  /* special type */
};

/*
 * https://developer.mozilla.org/en-US/docs/Web/API/RTCSessionDescription
 *
 * format:
 *
 * {
 *   "type" : "answer",
 *   "sdp" : "v=0\r\ns=-\r\n..."
 * }
 */
struct session_description {
	enum sdp_type type;
	struct mbuf *sdp;
};

int session_description_encode(struct odict **odp,
			       enum sdp_type type, struct mbuf *sdp);
int session_description_decode(struct session_description *sd,
			       struct mbuf *mb);
void session_description_reset(struct session_description *sd);
const char *sdptype_name(enum sdp_type type);


#ifdef __cplusplus
}
#endif


#endif /* BARESIP_H__ */<|MERGE_RESOLUTION|>--- conflicted
+++ resolved
@@ -13,11 +13,7 @@
 
 
 /** Defines the Baresip version string */
-<<<<<<< HEAD
-#define BARESIP_VERSION "2.5.1"
-=======
 #define BARESIP_VERSION "2.6.0"
->>>>>>> 91d38ac7
 
 
 #ifndef NET_MAX_NS
