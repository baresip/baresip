--- conflicted
+++ resolved
@@ -230,12 +230,9 @@
 	bool rtcp_mux;          /**< RTP/RTCP multiplexing          */
 	struct range jbuf_del;  /**< Delay, number of frames        */
 	bool rtp_stats;         /**< Enable RTP statistics          */
-<<<<<<< HEAD
 	bool rtcpxr_stats;      /**< Enable RTCP-XR statistics      */
 	char rtcpxr_collector[128]; /**< RTCP-XR Publish collector  */
-=======
 	uint32_t rtp_timeout;   /**< RTP Timeout in seconds (0=off) */
->>>>>>> 501a5d9c
 };
 
 /* Network */
