/**
 * @file in_band_dtmf.c  DTMF decoder
 */
#include <time.h>
#include <ctype.h>
#include <string.h>
#include <re.h>
#include <rem.h>
#include <baresip.h>


/**
 * @defgroup in_band_dtmf in_band_dtmf
 *
 * Audio filter that de- and encodes DTMF tones.
 *
 * The length of an encoded tone is 0.1s.
 * After a tone, a 0.1s pause will be added.
 * New tones can be added while encoding is active.
 */

struct in_band_dtmf_filt_dec {
	struct aufilt_dec_st af;  /* inheritance */
	struct dtmf_dec *dec;
	const struct audio *au;
	struct tmr tmr_dtmf_end;
	char last_transmitted_tone;
};


struct in_band_dtmf_filt_enc {
	struct aufilt_enc_st af;  /* inheritance */
	struct mbuf *mb;
	unsigned srate;
	struct le le_priv;
};


static struct list encs;


static void dtmfend_handler(void *arg)
{
	struct in_band_dtmf_filt_dec *st =
		(struct in_band_dtmf_filt_dec *)arg;

	audio_call_telev_handler(st->au, st->last_transmitted_tone, true);
}


static void in_band_dtmf_dec_handler(char digit, void *arg)
{
	struct in_band_dtmf_filt_dec *st =
		(struct in_band_dtmf_filt_dec *)arg;

	st->last_transmitted_tone = digit;
	tmr_start(&st->tmr_dtmf_end, 50,
		dtmfend_handler, (void*)st);
	audio_call_telev_handler(st->au, digit, false);
}


static void enc_destructor(void *arg)
{
	struct in_band_dtmf_filt_enc *st =
			(struct in_band_dtmf_filt_enc *) arg;

	list_unlink(&st->af.le);
	list_unlink(&st->le_priv);
	mem_deref(st->mb);
}


static void dec_destructor(void *arg)
{
	struct in_band_dtmf_filt_dec *st =
			(struct in_band_dtmf_filt_dec *) arg;

	list_unlink(&st->af.le);
	tmr_cancel(&st->tmr_dtmf_end);
	mem_deref(st->dec);
}


static int encode_update(struct aufilt_enc_st **stp, void **ctx,
			 const struct aufilt *af, struct aufilt_prm *prm,
			 const struct audio *au)
{
	struct in_band_dtmf_filt_enc *st;
	(void)ctx;
	(void)af;
	(void)au;

	if (!stp || !prm)
		return EINVAL;

	st = mem_zalloc(sizeof(*st), enc_destructor);
	if (!st)
		return ENOMEM;

	st->mb = mbuf_alloc(0);
	if (!st->mb) {
		mem_deref(st);
		return ENOMEM;
	}

	st->srate = prm->srate;
	list_append(&encs, &st->le_priv, st);
	*stp = (struct aufilt_enc_st *)st;

	return 0;
}


static int encode(struct aufilt_enc_st *aufilt_enc_st, struct auframe *af)
{
	struct in_band_dtmf_filt_enc *st = (void *)aufilt_enc_st;
	uint16_t* data = af->sampv;
	uint16_t i;

	if (mbuf_get_left(st->mb)) {

		if (af->fmt != AUFMT_S16LE) {
			warning("in_band_dtmf: sample format %s not"
					" supported\n",
					aufmt_name(af->fmt));
			return EINVAL;
		}

		for (i = 0; (i < af->sampc) && (mbuf_get_left(st->mb)); ++i)
			data[i] = mbuf_read_u16(st->mb);
		if (!mbuf_get_left(st->mb))
			mbuf_reset(st->mb);
	}

	return 0;
}


static int decode_update(struct aufilt_dec_st **stp, void **ctx,
			 const struct aufilt *af, struct aufilt_prm *prm,
			 const struct audio *au)
{
	struct in_band_dtmf_filt_dec *st;
	int err = 0;
	(void)ctx;
	(void)af;
	(void)au;

	if (!stp || !prm)
		return EINVAL;

	st = mem_zalloc(sizeof(*st), dec_destructor);
	if (!st)
		return ENOMEM;

	st->au = au;

	err = dtmf_dec_alloc(&st->dec, prm->srate, prm->ch,
			in_band_dtmf_dec_handler, (void*)st);

	if (err)
		mem_deref(st);
	else
		*stp = (struct aufilt_dec_st *)st;

	return err;
}


static int decode(struct aufilt_dec_st *st, struct auframe *af)
{
	struct in_band_dtmf_filt_dec *sf = (struct in_band_dtmf_filt_dec *)st;

	if (!st || !af)
		return EINVAL;

	if (af->fmt != AUFMT_S16LE) {
		warning("in_band_dtmf: sample format %s not supported\n",
				aufmt_name(af->fmt));
		return EINVAL;
	}

	dtmf_dec_probe(sf->dec, af->sampv, af->sampc);
	return 0;
}


static void print_usage(void)
{
	info("in_band_dtmf: Missing parameter. Usage:\n"
			"in_band_dtmf_send <sequence>\n"
			"sequence Sequence of DTMF tones to encode.\n");
}


/**
 * Add new DTMF tones
 *
 * @param pf		Print handler for debug output
 * @param arg		Command argument. See \ref cmdv !
 *
 * @return	0 if success, otherwise error code.
 */
static int in_band_dtmf_send(struct re_printf *pf, void *arg)
{
	const struct cmd_arg *carg = arg;
	const char *digits = carg->prm;
	struct in_band_dtmf_filt_enc *st;
	int err = 0;
	size_t i;
	char digit;
	size_t old_pos;
	size_t bytes_count;
	(void)pf;

	if (list_isempty(&encs)) {
		warning("in_band_dtmf: no active call\n");
		return EINVAL;
	}

	if (!digits) {
		print_usage();
		return EINVAL;
	}

	st = encs.head->data;
	/* Sample count for time span of 0.1s */
<<<<<<< HEAD
	sample_count = (size_t)(2 * 0.1f * st->srate);
=======
	bytes_count = sizeof(int16_t) * st->srate / 10;
>>>>>>> f9584d74
	old_pos = st->mb->pos;
	mbuf_skip_to_end(st->mb);

	for (i = 0; i < strlen(digits); ++i) {
		digit = toupper(digits[i]);
		switch (digit) {

		case '1': case '2': case '3': case 'A':
		case '4': case '5': case '6': case 'B':
		case '7': case '8': case '9': case 'C':
		case '*': case '0': case '#': case 'D':
			err |= autone_dtmf(st->mb, st->srate, digit);
			/* Reduce tone length to 0.1s */
			mbuf_set_end(st->mb,
				st->mb->end - 9 * bytes_count);
			mbuf_skip_to_end(st->mb);
			mbuf_fill(st->mb, 0, bytes_count);
			break;

		default: warning("in_band_dtmf: skip unsupported DTMF "
				"character: %c\n", digit);
			break;
		}
	}

	mbuf_set_pos(st->mb, old_pos);

	return err;
}


static struct aufilt in_band_dtmf = {
	.name    = "in_band_dtmf",
	.encupdh = encode_update,
	.ench    = encode,
	.decupdh = decode_update,
	.dech    = decode
};


/**
 * \struct cmdv
 * The commands for this module.
 * in_band_dtmf_send expects a single parameter.
 *	- A string that will be splitted into single characters.
 *	  Each valid DTMF character will be sent as in-band DTMF tone.
 *
 *	E.g. "1234"
 */
static const struct cmd cmdv[] = {

{"in_band_dtmf_send", 0, CMD_PRM, "Send digit(s) as in-band DTMF tone",
	in_band_dtmf_send},

};


static int module_init(void)
{
	int err;
	aufilt_register(baresip_aufiltl(), &in_band_dtmf);

	err = cmd_register(baresip_commands(), cmdv, RE_ARRAY_SIZE(cmdv));

	return err;
}


static int module_close(void)
{
	cmd_unregister(baresip_commands(), cmdv);
	aufilt_unregister(&in_band_dtmf);

	return 0;
}


EXPORT_SYM const struct mod_export DECL_EXPORTS(in_band_dtmf) = {
	"in_band_dtmf",
	"filter",
	module_init,
	module_close
};
<|MERGE_RESOLUTION|>--- conflicted
+++ resolved
@@ -226,11 +226,7 @@
 
 	st = encs.head->data;
 	/* Sample count for time span of 0.1s */
-<<<<<<< HEAD
-	sample_count = (size_t)(2 * 0.1f * st->srate);
-=======
 	bytes_count = sizeof(int16_t) * st->srate / 10;
->>>>>>> f9584d74
 	old_pos = st->mb->pos;
 	mbuf_skip_to_end(st->mb);
 
