/**
 * @file omx/module.c     Raspberry Pi VideoCoreIV OpenMAX interface
 *
 * Copyright (C) 2016 - 2017 Creytiv.com
 * Copyright (C) 2016 - 2017 Jonathan Sieber
 */


#include "omx.h"

#include <stdlib.h>

#include <re.h>
#include <rem.h>
#include <baresip.h>

<<<<<<< HEAD
int omx_vidisp_alloc(struct vidisp_st **vp, const struct vidisp* vd,
	struct vidisp_prm *prm, const char *dev, vidisp_resize_h *resizeh,
	void *arg);
int omx_vidisp_display(struct vidisp_st *st, const char *title,
	const struct vidframe *frame, uint64_t timestamp);
=======
>>>>>>> 27d3d08e

struct vidisp_st {
	const struct vidisp *vd;  /* inheritance */
	struct vidsz size;
	struct omx_state* omx;
};

static struct vidisp* vid;

static struct omx_state omx;


static void destructor(void *arg)
{
	struct vidisp_st *st = arg;
	omx_display_disable(st->omx);
}


static int omx_vidisp_alloc(struct vidisp_st **vp, const struct vidisp *vd,
		     struct vidisp_prm *prm, const char *dev,
		     vidisp_resize_h *resizeh, void *arg)
{
	struct vidisp_st *st;

	/* Not used by OMX */
	(void) prm;
	(void) dev;
	(void) resizeh;
	(void) arg;

	info("omx: vidisp_alloc\n");

	st = mem_zalloc(sizeof(*st), destructor);
	if (!st)
		return ENOMEM;

	st->vd = vd;
	*vp = st;

	st->omx = &omx;

	return 0;
}


<<<<<<< HEAD
int omx_vidisp_display(struct vidisp_st *st, const char *title,
		   const struct vidframe *frame, uint64_t timestamp)
=======
static int omx_vidisp_display(struct vidisp_st *st, const char *title,
		   const struct vidframe *frame)
>>>>>>> 27d3d08e
{
	int err = 0;
	void* buf;
	uint32_t len;
	struct vidframe omx_frame;
	(void)title;
	(void)timestamp;

	if (frame->fmt != VID_FMT_YUV420P) {
		return EINVAL;
	}

	if (!vidsz_cmp(&st->size, &frame->size)) {
		info("omx: new frame size: w=%d h=%d\n",
			frame->size.w, frame->size.h);
		info("omx: linesize[0]=%d\tlinesize[1]=%d\tlinesize[2]=%d\n",
			frame->linesize[0], frame->linesize[1],
			frame->linesize[2]);
		err = omx_display_enable(st->omx,
			frame->size.w, frame->size.h, frame->size.w);
		if (err) {
			warning("omx_display_enable failed");
			return err;
		}
		st->size = frame->size;
	}

	/* Get Buffer Pointer */
	omx_display_input_buffer(st->omx, &buf, &len);

	vidframe_init_buf(&omx_frame, VID_FMT_YUV420P, &frame->size,
			  buf);

	vidconv(&omx_frame, frame, 0);

	omx_display_flush_buffer(st->omx);
	return 0;
}


static int module_init(void)
{
	if (omx_init(&omx) != 0) {
		warning("Could not initialize OpenMAX");
		return ENODEV;
	}

	return vidisp_register(&vid, baresip_vidispl(), "omx",
		omx_vidisp_alloc, NULL, omx_vidisp_display, NULL);
}


static int module_close(void)
{
	/* HACK: not deinitializing OMX because of a hangup */
	/* omx_deinit(&omx) */
	vid = mem_deref(vid);
	return 0;
}


EXPORT_SYM const struct mod_export DECL_EXPORTS(omx) = {
	"omx",
	"vidisp",
	module_init,
	module_close
};<|MERGE_RESOLUTION|>--- conflicted
+++ resolved
@@ -14,14 +14,6 @@
 #include <rem.h>
 #include <baresip.h>
 
-<<<<<<< HEAD
-int omx_vidisp_alloc(struct vidisp_st **vp, const struct vidisp* vd,
-	struct vidisp_prm *prm, const char *dev, vidisp_resize_h *resizeh,
-	void *arg);
-int omx_vidisp_display(struct vidisp_st *st, const char *title,
-	const struct vidframe *frame, uint64_t timestamp);
-=======
->>>>>>> 27d3d08e
 
 struct vidisp_st {
 	const struct vidisp *vd;  /* inheritance */
@@ -68,13 +60,8 @@
 }
 
 
-<<<<<<< HEAD
-int omx_vidisp_display(struct vidisp_st *st, const char *title,
+static int omx_vidisp_display(struct vidisp_st *st, const char *title,
 		   const struct vidframe *frame, uint64_t timestamp)
-=======
-static int omx_vidisp_display(struct vidisp_st *st, const char *title,
-		   const struct vidframe *frame)
->>>>>>> 27d3d08e
 {
 	int err = 0;
 	void* buf;
