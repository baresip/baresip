/**
 * @file sdl2/sdl.c  Simple DirectMedia Layer module for SDL v2.0
 *
 * Copyright (C) 2010 Creytiv.com
 */

#include <SDL2/SDL.h>
#include <re.h>
#include <rem.h>
#include <baresip.h>


/**
 * @defgroup sdl2 sdl2
 *
 * Video display using Simple DirectMedia Layer version 2 (SDL2)
 */


struct vidisp_st {
	const struct vidisp *vd;        /**< Inheritance (1st)     */
	SDL_Window *window;             /**< SDL Window            */
	SDL_Renderer *renderer;         /**< SDL Renderer          */
	SDL_Texture *texture;           /**< Texture for pixels    */
	struct vidsz size;              /**< Current size          */
	enum vidfmt fmt;                /**< Current pixel format  */
	bool fullscreen;                /**< Fullscreen flag       */
	struct tmr tmr;
	Uint32 flags;
};


static struct vidisp *vid;


static void event_handler(void *arg);


static uint32_t match_fmt(enum vidfmt fmt)
{
	switch (fmt) {

	case VID_FMT_YUV420P:	return SDL_PIXELFORMAT_IYUV;
#if SDL_VERSION_ATLEAST(2, 0, 4)
	case VID_FMT_NV12:	return SDL_PIXELFORMAT_NV12;
#endif
	case VID_FMT_RGB32:     return SDL_PIXELFORMAT_ARGB8888;
	default:		return SDL_PIXELFORMAT_UNKNOWN;
	}
}


static uint32_t chroma_step(enum vidfmt fmt)
{
	switch (fmt) {

	case VID_FMT_YUV420P:	return 2;
	case VID_FMT_NV12:	return 1;
	case VID_FMT_RGB32:     return 0;
	default:		return 0;
	}
}


static void sdl_reset(struct vidisp_st *st)
{
	if (st->texture) {
		/*SDL_DestroyTexture(st->texture);*/
		st->texture = NULL;
	}

	if (st->renderer) {
		/*SDL_DestroyRenderer(st->renderer);*/
		st->renderer = NULL;
	}

	if (st->window) {
		SDL_DestroyWindow(st->window);
		st->window = NULL;
	}
}


static void event_handler(void *arg)
{
	struct vidisp_st *st = arg;
	SDL_Event event;

#ifndef WIN32
	tmr_start(&st->tmr, 100, event_handler, st);
#endif

	/* NOTE: events must be checked from main thread */
	while (SDL_PollEvent(&event)) {

		if (event.type == SDL_KEYDOWN) {

			switch (event.key.keysym.sym) {

			case SDLK_f:
				/* press key 'f' to toggle fullscreen */
				st->fullscreen = !st->fullscreen;
				info("sdl: %sable fullscreen mode\n",
				     st->fullscreen ? "en" : "dis");

				if (st->fullscreen)
					st->flags |=
						SDL_WINDOW_FULLSCREEN_DESKTOP;
				else
					st->flags &=
						~SDL_WINDOW_FULLSCREEN_DESKTOP;

				SDL_SetWindowFullscreen(st->window, st->flags);
				break;

			default:
				break;
			}
		}
	}
}


static void destructor(void *arg)
{
	struct vidisp_st *st = arg;

	tmr_cancel(&st->tmr);
	sdl_reset(st);
}


static int alloc(struct vidisp_st **stp, const struct vidisp *vd,
		 struct vidisp_prm *prm, const char *dev,
		 vidisp_resize_h *resizeh, void *arg)
{
	struct vidisp_st *st;
	int err = 0;

	/* Not used by SDL */
	(void)dev;
	(void)resizeh;
	(void)arg;

	if (!stp || !vd)
		return EINVAL;

	st = mem_zalloc(sizeof(*st), destructor);
	if (!st)
		return ENOMEM;

	st->vd = vd;
	st->fullscreen = prm ? prm->fullscreen : false;
#ifndef WIN32
	tmr_start(&st->tmr, 100, event_handler, st);
#endif
	if (err)
		mem_deref(st);
	else
		*stp = st;

	return err;
}


static int display(struct vidisp_st *st, const char *title,
		   const struct vidframe *frame)
{
	void *pixels;
	uint8_t *d;
	int dpitch, ret;
	unsigned i, h;
	uint32_t format;

#ifdef WIN32
	event_handler(st);
#endif

	if (!st || !frame)
		return EINVAL;

	format = match_fmt(frame->fmt);
	if (format == SDL_PIXELFORMAT_UNKNOWN) {
		warning("sdl2: pixel format not supported (%s)\n",
			vidfmt_name(frame->fmt));
		return ENOTSUP;
	}

	if (!vidsz_cmp(&st->size, &frame->size) || frame->fmt != st->fmt) {
		if (st->size.w && st->size.h) {
			info("sdl: reset size:"
			     " %s %u x %u ---> %s %u x %u\n",
			     vidfmt_name(st->fmt), st->size.w, st->size.h,
			     vidfmt_name(frame->fmt),
			     frame->size.w, frame->size.h);
		}
		sdl_reset(st);
	}

	if (!st->window) {
		char capt[256];

		st->flags = SDL_WINDOW_SHOWN | SDL_WINDOW_INPUT_FOCUS;

		if (st->fullscreen)
			st->flags |= SDL_WINDOW_FULLSCREEN_DESKTOP;

		if (title) {
			re_snprintf(capt, sizeof(capt), "%s - %u x %u",
				    title, frame->size.w, frame->size.h);
		}
		else {
			re_snprintf(capt, sizeof(capt), "%u x %u",
				    frame->size.w, frame->size.h);
		}

		st->window = SDL_CreateWindow(capt,
					      SDL_WINDOWPOS_CENTERED,
					      SDL_WINDOWPOS_CENTERED,
					      frame->size.w, frame->size.h,
					      st->flags);
		if (!st->window) {
			warning("sdl: unable to create sdl window: %s\n",
				SDL_GetError());
			return ENODEV;
		}

		st->size = frame->size;
		st->fmt = frame->fmt;

		SDL_RaiseWindow(st->window);
		SDL_SetWindowBordered(st->window, true);
		SDL_ShowWindow(st->window);
	}

	if (!st->renderer) {

		Uint32 flags = 0;

		flags |= SDL_RENDERER_ACCELERATED;
		flags |= SDL_RENDERER_PRESENTVSYNC;

		st->renderer = SDL_CreateRenderer(st->window, -1, flags);
		if (!st->renderer) {
			warning("sdl: unable to create renderer: %s\n",
				SDL_GetError());
			return ENOMEM;
		}
	}

	if (!st->texture) {

		st->texture = SDL_CreateTexture(st->renderer,
						format,
						SDL_TEXTUREACCESS_STREAMING,
						frame->size.w, frame->size.h);
		if (!st->texture) {
			warning("sdl: unable to create texture: %s\n",
				SDL_GetError());
			return ENODEV;
		}
	}

	ret = SDL_LockTexture(st->texture, NULL, &pixels, &dpitch);
	if (ret != 0) {
		warning("sdl: unable to lock texture (ret=%d)\n", ret);
		return ENODEV;
	}

	d = pixels;
	for (i=0; i<3; i++) {

		const uint8_t *s = frame->data[i];
		unsigned sz, dsz, hstep, wstep;

		if (!frame->data[i] || !frame->linesize[i])
			break;

		hstep = i==0 ? 1 : 2;
		wstep = i==0 ? 1 : chroma_step(frame->fmt);

		dsz = dpitch / wstep;
		sz  = min(frame->linesize[i], dsz);

		for (h = 0; h < frame->size.h; h += hstep) {

			memcpy(d, s, sz);

			s += frame->linesize[i];
			d += dsz;
		}
	}

	SDL_UnlockTexture(st->texture);

	/* Blit the sprite onto the screen */
	SDL_RenderCopy(st->renderer, st->texture, NULL, NULL);

	/* Update the screen! */
	SDL_RenderPresent(st->renderer);

	return 0;
}


static void hide(struct vidisp_st *st)
{
	if (!st || !st->window)
		return;

	SDL_HideWindow(st->window);
}


static int module_init(void)
{
	int err;

	if (SDL_VideoInit(NULL) < 0) {
		warning("sdl2: unable to init Video: %s\n",
			SDL_GetError());
		return ENODEV;
	}

	err = vidisp_register(&vid, baresip_vidispl(),
			      "sdl2", alloc, NULL, display, hide);
	if (err)
		return err;

	return 0;
}


static int module_close(void)
{
	vid = mem_deref(vid);

<<<<<<< HEAD
#ifdef WIN32
	SDL_Quit();
#else
	SDL_VideoQuit();
#endif
=======
	SDL_Quit();
>>>>>>> 6f8273ef

	return 0;
}


EXPORT_SYM const struct mod_export DECL_EXPORTS(sdl2) = {
	"sdl2",
	"vidisp",
	module_init,
	module_close,
};<|MERGE_RESOLUTION|>--- conflicted
+++ resolved
@@ -335,15 +335,7 @@
 {
 	vid = mem_deref(vid);
 
-<<<<<<< HEAD
-#ifdef WIN32
 	SDL_Quit();
-#else
-	SDL_VideoQuit();
-#endif
-=======
-	SDL_Quit();
->>>>>>> 6f8273ef
 
 	return 0;
 }
