--- conflicted
+++ resolved
@@ -955,13 +955,7 @@
 	mem_deref(uribuf);
 	mem_deref(uri);
 	if (err) {
-<<<<<<< HEAD
 		(void)re_hprintf(pf, "could not send options: %m\n", err);
-=======
-		(void)re_hprintf(pf, "options_command failed to "
-				 "complete uri\n");
-		goto out;
->>>>>>> f4d56051
 	}
 
 	return err;
