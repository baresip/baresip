--- conflicted
+++ resolved
@@ -82,12 +82,9 @@
 		false,
 		{5, 10},
 		false,
-<<<<<<< HEAD
 		false,
-		""
-=======
+		"",
 		0
->>>>>>> 501a5d9c
 	},
 
 	/* Network */
@@ -292,13 +289,10 @@
 
 	/* QoS Settings */
 	(void)conf_get_bool(conf, "rtp_stats", &cfg->avt.rtp_stats);
-<<<<<<< HEAD
 	(void)conf_get_bool(conf, "rtcpxr_stats", &cfg->avt.rtcpxr_stats);
 	(void)conf_get_str(conf, "rtcpxr_collector",
 			   cfg->avt.rtcpxr_collector, sizeof(cfg->avt.rtcpxr_collector));
-=======
 	(void)conf_get_u32(conf, "rtp_timeout", &cfg->avt.rtp_timeout);
->>>>>>> 501a5d9c
 
 	if (err) {
 		warning("config: configure parse error (%m)\n", err);
@@ -411,13 +405,9 @@
 			 cfg->avt.rtcp_mux ? "yes" : "no",
 			 range_print, &cfg->avt.jbuf_del,
 			 cfg->avt.rtp_stats ? "yes" : "no",
-<<<<<<< HEAD
 			 cfg->avt.rtcpxr_stats ? "yes" : "no",
 			 cfg->avt.rtcpxr_collector,
-=======
 			 cfg->avt.rtp_timeout,
->>>>>>> 501a5d9c
-
 			 cfg->net.ifname
 
 #ifdef USE_VIDEO
@@ -566,12 +556,9 @@
 			  "rtcp_mux\t\tno\n"
 			  "jitter_buffer_delay\t%u-%u\t\t# frames\n"
 			  "rtp_stats\t\tno\n"
-<<<<<<< HEAD
 			  "rtcpxr_stats\t\tno\n"
 			  "rtcpxr_collector\t\tsip:rtcpxr@127.0.0.1:5088\t\t# rtcp-xr collector\n"
-=======
 			  "#rtp_timeout\t\t60\n"
->>>>>>> 501a5d9c
 			  "\n# Network\n"
 			  "#dns_server\t\t10.0.0.1:53\n"
 			  "#net_interface\t\t%H\n",
