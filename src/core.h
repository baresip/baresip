--- conflicted
+++ resolved
@@ -292,11 +292,7 @@
 
 typedef void (stream_rtp_h)(const struct rtp_header *hdr,
 			    struct rtpext *extv, size_t extc,
-<<<<<<< HEAD
-			    struct mbuf *mb, bool loss, void *arg);
-=======
 			    struct mbuf *mb, unsigned lostc, void *arg);
->>>>>>> f04175de
 typedef void (stream_rtcp_h)(struct rtcp_msg *msg, void *arg);
 
 typedef void (stream_error_h)(struct stream *strm, int err, void *arg);
