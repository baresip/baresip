/**
 * @file src/call.c  Call Control
 *
 * Copyright (C) 2010 Creytiv.com
 */
#include <stdio.h>
#include <stdlib.h>
#include <string.h>
#include <ctype.h>
#include <time.h>
#include <re.h>
#include <baresip.h>
#include "core.h"


/** Magic number */
#define MAGIC 0xca11ca11
#include "magic.h"


#define FOREACH_STREAM						\
	for (le = call->streaml.head; le; le = le->next)

/** Call constants */
enum {
	PTIME           = 20,    /**< Packet time for audio               */
	LOCAL_TIMEOUT   = 120,   /**< Incoming call timeout in [seconds]  */
};


/** Call States */
enum state {
	STATE_IDLE = 0,
	STATE_INCOMING,
	STATE_OUTGOING,
	STATE_RINGING,
	STATE_EARLY,
	STATE_ESTABLISHED,
	STATE_TERMINATED
};

/** SIP Call Control object */
struct call {
	MAGIC_DECL                /**< Magic number for debugging           */
	struct le le;             /**< Linked list element                  */
	struct ua *ua;            /**< SIP User-agent                       */
	struct account *acc;      /**< Account (ref.)                       */
	struct sipsess *sess;     /**< SIP Session                          */
	struct sdp_session *sdp;  /**< SDP Session                          */
	struct sipsub *sub;       /**< Call transfer REFER subscription     */
	struct sipnot *not;       /**< REFER/NOTIFY client                  */
	struct list streaml;      /**< List of mediastreams (struct stream) */
	struct audio *audio;      /**< Audio stream                         */
#ifdef USE_VIDEO
	struct video *video;      /**< Video stream                         */
	struct bfcp *bfcp;        /**< BFCP Client                          */
#endif
	enum state state;         /**< Call state                           */
	char *local_uri;          /**< Local SIP uri                        */
	char *local_name;         /**< Local display name                   */
	char *peer_uri;           /**< Peer SIP Address                     */
	char *peer_name;          /**< Peer display name                    */
	struct tmr tmr_inv;       /**< Timer for incoming calls             */
	struct tmr tmr_dtmf;      /**< Timer for incoming DTMF events       */
	time_t time_start;        /**< Time when call started               */
	time_t time_conn;         /**< Time when call initiated             */
	time_t time_stop;         /**< Time when call stopped               */
	bool outgoing;
	bool got_offer;           /**< Got SDP Offer from Peer              */
	bool on_hold;             /**< True if call is on hold              */
	struct mnat_sess *mnats;  /**< Media NAT session                    */
	bool mnat_wait;           /**< Waiting for MNAT to establish        */
	struct menc_sess *mencs;  /**< Media encryption session state       */
	int af;                   /**< Preferred Address Family             */
	uint16_t scode;           /**< Termination status code              */
	call_event_h *eh;         /**< Event handler                        */
	call_dtmf_h *dtmfh;       /**< DTMF handler                         */
	void *arg;                /**< Handler argument                     */

	struct config_avt config_avt;
};


static int send_invite(struct call *call);


static const char *state_name(enum state st)
{
	switch (st) {

	case STATE_IDLE:        return "IDLE";
	case STATE_INCOMING:    return "INCOMING";
	case STATE_OUTGOING:    return "OUTGOING";
	case STATE_RINGING:     return "RINGING";
	case STATE_EARLY:       return "EARLY";
	case STATE_ESTABLISHED: return "ESTABLISHED";
	case STATE_TERMINATED:  return "TERMINATED";
	default:                return "???";
	}
}


static void set_state(struct call *call, enum state st)
{
	call->state = st;
}


static void call_stream_start(struct call *call, bool active)
{
	const struct sdp_format *sc;
	int err;

	/* Audio Stream */
	sc = sdp_media_rformat(stream_sdpmedia(audio_strm(call->audio)), NULL);
	if (sc) {
		struct aucodec *ac = sc->data;

		if (ac) {
			err  = audio_encoder_set(call->audio, sc->data,
						 sc->pt, sc->params);
			err |= audio_decoder_set(call->audio, sc->data,
						 sc->pt, sc->params);
			if (!err) {
				err = audio_start(call->audio);
			}
			if (err) {
				warning("call: audio stream error: %m\n", err);
			}
		}
		else {
			info("call: no common audio-codecs..\n");
		}
	}
	else {
		info("call: audio stream is disabled..\n");
	}

#ifdef USE_VIDEO
	/* Video Stream */
	sc = sdp_media_rformat(stream_sdpmedia(video_strm(call->video)), NULL);
	if (sc) {
		err  = video_encoder_set(call->video, sc->data, sc->pt,
					 sc->params);
		err |= video_decoder_set(call->video, sc->data, sc->pt,
					 sc->rparams);
		if (!err) {
			err = video_start(call->video, call->peer_uri);
		}
		if (err) {
			warning("call: video stream error: %m\n", err);
		}
	}
	else if (call->video) {
		info("call: video stream is disabled..\n");
	}

	if (call->bfcp) {
		err = bfcp_start(call->bfcp);
		if (err) {
			warning("call: could not start BFCP: %m\n", err);
		}
	}
#endif

	if (active) {
		struct le *le;

		tmr_cancel(&call->tmr_inv);
		call->time_start = time(NULL);

		FOREACH_STREAM {
			stream_reset(le->data);
		}
	}
}


static void call_stream_stop(struct call *call)
{
	if (!call)
		return;

	call->time_stop = time(NULL);

	/* Audio */
	audio_stop(call->audio);

	/* Video */
#ifdef USE_VIDEO
	video_stop(call->video);
#endif

	tmr_cancel(&call->tmr_inv);
}


static void call_event_handler(struct call *call, enum call_event ev,
			       const char *fmt, ...)
{
	call_event_h *eh = call->eh;
	void *eh_arg = call->arg;
	char buf[256];
	va_list ap;

	if (!eh)
		return;

	va_start(ap, fmt);
	(void)re_vsnprintf(buf, sizeof(buf), fmt, ap);
	va_end(ap);

	eh(call, ev, buf, eh_arg);
}


static void invite_timeout(void *arg)
{
	struct call *call = arg;

	info("%s: Local timeout after %u seconds\n",
	     call->peer_uri, LOCAL_TIMEOUT);

	call_event_handler(call, CALL_EVENT_CLOSED, "Local timeout");
}


/** Called when all media streams are established */
static void mnat_handler(int err, uint16_t scode, const char *reason,
			 void *arg)
{
	struct call *call = arg;
	MAGIC_CHECK(call);

	if (err) {
		warning("call: medianat '%s' failed: %m\n",
			call->acc->mnatid, err);
		call_event_handler(call, CALL_EVENT_CLOSED, "%m", err);
		return;
	}
	else if (scode) {
		warning("call: medianat failed: %u %s\n", scode, reason);
		call_event_handler(call, CALL_EVENT_CLOSED, "%u %s",
				   scode, reason);
		return;
	}

	/* Re-INVITE */
	if (!call->mnat_wait) {
		info("call: medianat established -- sending Re-INVITE\n");
		(void)call_modify(call);
		return;
	}

	call->mnat_wait = false;

	switch (call->state) {

	case STATE_OUTGOING:
		(void)send_invite(call);
		break;

	case STATE_INCOMING:
		call_event_handler(call, CALL_EVENT_INCOMING, call->peer_uri);
		break;

	default:
		break;
	}
}


static int update_media(struct call *call)
{
	const struct sdp_format *sc;
	struct le *le;
	int err = 0;

	/* media attributes */
	audio_sdp_attr_decode(call->audio);

#ifdef USE_VIDEO
	if (call->video)
		video_sdp_attr_decode(call->video);
#endif

	/* Update each stream */
	FOREACH_STREAM {
		stream_update(le->data);
	}

	if (call->acc->mnat && call->acc->mnat->updateh && call->mnats)
		err = call->acc->mnat->updateh(call->mnats);

	sc = sdp_media_rformat(stream_sdpmedia(audio_strm(call->audio)), NULL);
	if (sc) {
		struct aucodec *ac = sc->data;
		if (ac) {
			err  = audio_decoder_set(call->audio, sc->data,
						 sc->pt, sc->params);
			err |= audio_encoder_set(call->audio, sc->data,
						 sc->pt, sc->params);
		}
		else {
			info("no common audio-codecs..\n");
		}
	}
	else {
		info("audio stream is disabled..\n");
	}

#ifdef USE_VIDEO
	sc = sdp_media_rformat(stream_sdpmedia(video_strm(call->video)), NULL);
	if (sc) {
		err = video_encoder_set(call->video, sc->data,
					sc->pt, sc->params);
		if (err) {
			warning("call: video stream error: %m\n", err);
		}
	}
	else if (call->video) {
		info("video stream is disabled..\n");
	}
#endif

	return err;
}


static void print_summary(const struct call *call)
{
	uint32_t dur = call_duration(call);
	if (!dur)
		return;

	info("%s: Call with %s terminated (duration: %H)\n",
	     call->local_uri, call->peer_uri, fmt_human_time, &dur);
}


static void call_destructor(void *arg)
{
	struct call *call = arg;

	if (call->state != STATE_IDLE)
		print_summary(call);

	call_stream_stop(call);
	list_unlink(&call->le);
	tmr_cancel(&call->tmr_dtmf);

	mem_deref(call->sess);
	mem_deref(call->local_uri);
	mem_deref(call->local_name);
	mem_deref(call->peer_uri);
	mem_deref(call->peer_name);
	mem_deref(call->audio);
#ifdef USE_VIDEO
	mem_deref(call->video);
	mem_deref(call->bfcp);
#endif
	mem_deref(call->sdp);
	mem_deref(call->mnats);
	mem_deref(call->mencs);
	mem_deref(call->sub);
	mem_deref(call->not);
	mem_deref(call->acc);
}


static void audio_event_handler(int key, bool end, void *arg)
{
	struct call *call = arg;
	MAGIC_CHECK(call);

	info("received event: '%c' (end=%d)\n", key, end);

	if (call->dtmfh)
		call->dtmfh(call, end ? 0x00 : key, call->arg);
}


static void audio_error_handler(int err, const char *str, void *arg)
{
	struct call *call = arg;
	MAGIC_CHECK(call);

	if (err) {
		warning("call: audio device error: %m (%s)\n", err, str);
	}

	call_stream_stop(call);
	call_event_handler(call, CALL_EVENT_CLOSED, str);
}


#ifdef USE_VIDEO
static void video_error_handler(int err, const char *str, void *arg)
{
	struct call *call = arg;
	MAGIC_CHECK(call);

	warning("call: video device error: %m (%s)\n", err, str);

	call_stream_stop(call);
	call_event_handler(call, CALL_EVENT_CLOSED, str);
}
#endif


static void menc_error_handler(int err, void *arg)
{
	struct call *call = arg;
	MAGIC_CHECK(call);

	warning("call: mediaenc '%s' error: %m\n", call->acc->mencid, err);

	call_stream_stop(call);
	call_event_handler(call, CALL_EVENT_CLOSED, "mediaenc failed");
}


/**
 * Allocate a new Call state object
 *
 * @param callp       Pointer to allocated Call state object
 * @param cfg         Global configuration
 * @param lst         List of call objects
 * @param local_name  Local display name (optional)
 * @param local_uri   Local SIP uri
 * @param acc         Account parameters
 * @param ua          User-Agent
 * @param prm         Call parameters
 * @param msg         SIP message for incoming calls
 * @param xcall       Optional call to inherit properties from
 * @param eh          Call event handler
 * @param arg         Handler argument
 *
 * @return 0 if success, otherwise errorcode
 */
int call_alloc(struct call **callp, const struct config *cfg, struct list *lst,
	       const char *local_name, const char *local_uri,
	       struct account *acc, struct ua *ua, const struct call_prm *prm,
	       const struct sip_msg *msg, struct call *xcall,
	       call_event_h *eh, void *arg)
{
	struct call *call;
	enum vidmode vidmode = prm ? prm->vidmode : VIDMODE_OFF;
	bool use_video = true, got_offer = false;
	int label = 0;
	int err = 0;

	if (!cfg || !local_uri || !acc || !ua)
		return EINVAL;

	call = mem_zalloc(sizeof(*call), call_destructor);
	if (!call)
		return ENOMEM;

	MAGIC_INIT(call);

	call->config_avt = cfg->avt;

	tmr_init(&call->tmr_inv);

	call->acc    = mem_ref(acc);
	call->ua     = ua;
	call->state  = STATE_IDLE;
	call->eh     = eh;
	call->arg    = arg;
	call->af     = prm ? prm->af : AF_INET;

	err = str_dup(&call->local_uri, local_uri);
	if (local_name)
		err |= str_dup(&call->local_name, local_name);
	if (err)
		goto out;

	/* Init SDP info */
	err = sdp_session_alloc(&call->sdp, net_laddr_af(call->af));
	if (err)
		goto out;

	err = sdp_session_set_lattr(call->sdp, true,
				    "tool", "baresip " BARESIP_VERSION);
	if (err)
		goto out;

	/* Check for incoming SDP Offer */
	if (msg && mbuf_get_left(msg->mb))
		got_offer = true;

	/* Initialise media NAT handling */
	if (acc->mnat) {
		err = acc->mnat->sessh(&call->mnats, net_dnsc(), call->af,
				       acc->stun_host, acc->stun_port,
				       acc->stun_user, acc->stun_pass,
				       call->sdp, !got_offer,
				       mnat_handler, call);
		if (err) {
			warning("call: medianat session: %m\n", err);
			goto out;
		}
	}
	call->mnat_wait = true;

	/* Media encryption */
	if (acc->menc) {
		if (acc->menc->sessh) {
			err = acc->menc->sessh(&call->mencs, call->sdp,
						!got_offer,
						menc_error_handler, call);
			if (err) {
				warning("call: mediaenc session: %m\n", err);
				goto out;
			}
		}
	}

	/* Audio stream */
	err = audio_alloc(&call->audio, cfg, call,
			  call->sdp, ++label,
			  acc->mnat, call->mnats, acc->menc, call->mencs,
			  acc->ptime, account_aucodecl(call->acc),
			  audio_event_handler, audio_error_handler, call);
	if (err)
		goto out;

#ifdef USE_VIDEO
	/* We require at least one video codec, and at least one
	   video source or video display */
	use_video = (vidmode != VIDMODE_OFF)
		&& (list_head(account_vidcodecl(call->acc)) != NULL)
		&& (NULL != vidsrc_find(NULL) || NULL != vidisp_find(NULL));

	/* Video stream */
	if (use_video) {
 		err = video_alloc(&call->video, cfg,
				  call, call->sdp, ++label,
				  acc->mnat, call->mnats,
				  acc->menc, call->mencs,
				  "main",
				  account_vidcodecl(call->acc),
				  video_error_handler, call);
		if (err)
			goto out;
 	}

	if (str_isset(cfg->bfcp.proto)) {

		err = bfcp_alloc(&call->bfcp, call->sdp,
				 cfg->bfcp.proto, !got_offer,
				 acc->mnat, call->mnats);
		if (err)
			goto out;
	}
#else
	(void)use_video;
	(void)vidmode;
#endif

	/* inherit certain properties from original call */
	if (xcall) {
		call->not = mem_ref(xcall->not);
	}

	list_append(lst, &call->le, call);

 out:
	if (err)
		mem_deref(call);
	else if (callp)
		*callp = call;

	return err;
}


int call_connect(struct call *call, const struct pl *paddr)
{
	struct sip_addr addr;
	int err;

	if (!call || !paddr)
		return EINVAL;

	info("call: connecting to '%r'..\n", paddr);

	call->outgoing = true;

	/* if the peer-address is a full SIP address then we need
	 * to parse it and extract the SIP uri part.
	 */
	if (0 == sip_addr_decode(&addr, paddr) && addr.dname.p) {
		err = pl_strdup(&call->peer_uri, &addr.auri);
	}
	else {
		err = pl_strdup(&call->peer_uri, paddr);
	}
	if (err)
		return err;

	set_state(call, STATE_OUTGOING);

	/* If we are using asyncronous medianat like STUN/TURN, then
	 * wait until completed before sending the INVITE */
	if (!call->acc->mnat)
		err = send_invite(call);

	return err;
}


/**
 * Update the current call by sending Re-INVITE or UPDATE
 *
 * @param call Call object
 *
 * @return 0 if success, otherwise errorcode
 */
int call_modify(struct call *call)
{
	struct mbuf *desc;
	int err;

	if (!call)
		return EINVAL;

	err = call_sdp_get(call, &desc, true);
	if (!err)
		err = sipsess_modify(call->sess, desc);

	mem_deref(desc);

	return err;
}


int call_hangup(struct call *call, uint16_t scode, const char *reason)
{
	int err = 0;
	char msg[512];

	memset(msg,0,512);

	if (!call)
		return EINVAL;

	if (call->config_avt.rtp_stats) {
		call_set_xrtpstat(call);

		if (call->config_avt.rtcpxr_stats) {

			call_send_rtcpxr(call);

	}

	switch (call->state) {

	case STATE_INCOMING:
		if (scode < 400) {
			scode = 486;
			reason = "Rejected";
		}
		info("call: rejecting incoming call from %s (%u %s)\n",
		     call->peer_uri, scode, reason);
		(void)sipsess_reject(call->sess, scode, reason, NULL);
		break;

	default:
		info("call: terminate call '%s' with %s\n",
		     sip_dialog_callid(sipsess_dialog(call->sess)),
		     call->peer_uri);

		call->sess = mem_deref(call->sess);
		break;
	}



	}

	set_state(call, STATE_TERMINATED);

	call_stream_stop(call);

	return err;
}


int call_progress(struct call *call)
{
	struct mbuf *desc;
	int err;

	if (!call)
		return EINVAL;

	tmr_cancel(&call->tmr_inv);

	err = call_sdp_get(call, &desc, false);
	if (err)
		return err;

	err = sipsess_progress(call->sess, 183, "Session Progress",
			       desc, "Allow: %s\r\n", uag_allowed_methods());

	if (!err)
		call_stream_start(call, false);

	mem_deref(desc);

	return 0;
}


int call_answer(struct call *call, uint16_t scode)
{
	struct mbuf *desc;
	int err;

	if (!call || !call->sess)
		return EINVAL;

	if (STATE_INCOMING != call->state) {
		info("call: answer: call is not in incoming state (%s)\n",
		     state_name(call->state));
		return 0;
	}

	info("answering call from %s with %u\n", call->peer_uri, scode);

	if (call->got_offer) {

		err = update_media(call);
		if (err)
			return err;
	}

	err = sdp_encode(&desc, call->sdp, !call->got_offer);
	if (err)
		return err;

	err = sipsess_answer(call->sess, scode, "Answering", desc,
			     "Allow: %s\r\n", uag_allowed_methods());

	mem_deref(desc);

	return err;
}


/**
 * Check if the current call has an active audio stream
 *
 * @param call  Call object
 *
 * @return True if active stream, otherwise false
 */
bool call_has_audio(const struct call *call)
{
	if (!call)
		return false;

	return sdp_media_has_media(stream_sdpmedia(audio_strm(call->audio)));
}


/**
 * Check if the current call has an active video stream
 *
 * @param call  Call object
 *
 * @return True if active stream, otherwise false
 */
bool call_has_video(const struct call *call)
{
	if (!call)
		return false;

#ifdef USE_VIDEO
	return sdp_media_has_media(stream_sdpmedia(video_strm(call->video)));
#else
	return false;
#endif
}


/**
 * Put the current call on hold/resume
 *
 * @param call  Call object
 * @param hold  True to hold, false to resume
 *
 * @return 0 if success, otherwise errorcode
 */
int call_hold(struct call *call, bool hold)
{
	struct le *le;

	if (!call || !call->sess)
		return EINVAL;

	if (hold == call->on_hold)
		return 0;

	info("call: %s %s\n", hold ? "hold" : "resume", call->peer_uri);

	call->on_hold = hold;

	FOREACH_STREAM
		stream_hold(le->data, hold);

	return call_modify(call);
}


int call_sdp_get(const struct call *call, struct mbuf **descp, bool offer)
{
	return sdp_encode(descp, call->sdp, offer);
}


const char *call_peeruri(const struct call *call)
{
	return call ? call->peer_uri : NULL;
}


const char *call_localuri(const struct call *call)
{
	return call ? call->local_uri : NULL;
}


/**
 * Get the name of the peer
 *
 * @param call  Call object
 *
 * @return Peer name
 */
const char *call_peername(const struct call *call)
{
	return call ? call->peer_name : NULL;
}


int call_debug(struct re_printf *pf, const struct call *call)
{
	int err;

	if (!call)
		return 0;

	err = re_hprintf(pf, "===== Call debug (%s) =====\n",
			 state_name(call->state));

	/* SIP Session debug */
	err |= re_hprintf(pf,
			  " local_uri: %s <%s>\n"
			  " peer_uri:  %s <%s>\n"
			  " af=%s\n",
			  call->local_name, call->local_uri,
			  call->peer_name, call->peer_uri,
			  net_af2name(call->af));
	err |= re_hprintf(pf, " direction: %s\n",
			  call->outgoing ? "Outgoing" : "Incoming");

	/* SDP debug */
	err |= sdp_session_debug(pf, call->sdp);

	return err;
}


static int print_duration(struct re_printf *pf, const struct call *call)
{
	const uint32_t dur = call_duration(call);
	const uint32_t sec = dur%60%60;
	const uint32_t min = dur/60%60;
	const uint32_t hrs = dur/60/60;

	return re_hprintf(pf, "%u:%02u:%02u", hrs, min, sec);
}


int call_status(struct re_printf *pf, const struct call *call)
{
	struct le *le;
	int err;

	if (!call)
		return EINVAL;

	switch (call->state) {

	case STATE_EARLY:
	case STATE_ESTABLISHED:
		break;
	default:
		return 0;
	}

	err = re_hprintf(pf, "\r[%H]", print_duration, call);

	FOREACH_STREAM
		err |= stream_print(pf, le->data);

	err |= re_hprintf(pf, " (bit/s)");

#ifdef USE_VIDEO
	if (call->video)
		err |= video_print(pf, call->video);
#endif

	return err;
}


int call_jbuf_stat(struct re_printf *pf, const struct call *call)
{
	struct le *le;
	int err = 0;

	if (!call)
		return EINVAL;

	FOREACH_STREAM
		err |= stream_jbuf_stat(pf, le->data);

	return err;
}


int call_info(struct re_printf *pf, const struct call *call)
{
	if (!call)
		return 0;

	return re_hprintf(pf, "%H  %9s  %s  %s", print_duration, call,
			  state_name(call->state),
			  call->on_hold ? "(on hold)" : "         ",
			  call->peer_uri);
}


/**
 * Send a DTMF digit to the peer
 *
 * @param call  Call object
 * @param key   DTMF digit to send (0x00 for key release)
 *
 * @return 0 if success, otherwise errorcode
 */
int call_send_digit(struct call *call, char key)
{
	if (!call)
		return EINVAL;

	return audio_send_digit(call->audio, key);
}


struct ua *call_get_ua(const struct call *call)
{
	return call ? call->ua : NULL;
}


static int auth_handler(char **username, char **password,
			const char *realm, void *arg)
{
	struct account *acc = arg;
	return account_auth(acc, username, password, realm);
}


static int sipsess_offer_handler(struct mbuf **descp,
				 const struct sip_msg *msg, void *arg)
{
	const bool got_offer = mbuf_get_left(msg->mb);
	struct call *call = arg;
	int err;

	MAGIC_CHECK(call);

	info("call: got re-INVITE%s\n", got_offer ? " (SDP Offer)" : "");

	if (got_offer) {

		/* Decode SDP Offer */
		err = sdp_decode(call->sdp, msg->mb, true);
		if (err)
			return err;

		err = update_media(call);
		if (err)
			return err;
	}

	/* Encode SDP Answer */
	return sdp_encode(descp, call->sdp, !got_offer);
}


static int sipsess_answer_handler(const struct sip_msg *msg, void *arg)
{
	struct call *call = arg;
	int err;

	MAGIC_CHECK(call);

	if (msg_ctype_cmp(&msg->ctyp, "multipart", "mixed"))
		(void)sdp_decode_multipart(&msg->ctyp.params, msg->mb);

	err = sdp_decode(call->sdp, msg->mb, false);
	if (err) {
		warning("call: could not decode SDP answer: %m\n", err);
		return err;
	}

	err = update_media(call);
	if (err)
		return err;

	return 0;
}


static void sipsess_estab_handler(const struct sip_msg *msg, void *arg)
{
	struct call *call = arg;

	MAGIC_CHECK(call);

	(void)msg;

	if (call->state == STATE_ESTABLISHED)
		return;

	set_state(call, STATE_ESTABLISHED);

	call_stream_start(call, true);

	/* the transferor will hangup this call */
	if (call->not) {
		(void)call_notify_sipfrag(call, 200, "OK");
	}

	/* must be done last, the handler might deref this call */
	call_event_handler(call, CALL_EVENT_ESTABLISHED, call->peer_uri);
}


#ifdef USE_VIDEO
static void call_handle_info_req(struct call *call, const struct sip_msg *req)
{
	struct pl body;
	bool pfu;
	int err;

	(void)call;

	pl_set_mbuf(&body, req->mb);

	err = mctrl_handle_media_control(&body, &pfu);
	if (err)
		return;

	if (pfu) {
		video_update_picture(call->video);
	}
}
#endif


static void dtmfend_handler(void *arg)
{
	struct call *call = arg;

	if (call->dtmfh)
		call->dtmfh(call, 0x00, call->arg);
}


static void sipsess_info_handler(struct sip *sip, const struct sip_msg *msg,
				 void *arg)
{
	struct call *call = arg;

	if (msg_ctype_cmp(&msg->ctyp, "application", "dtmf-relay")) {

		struct pl body, sig, dur;
		int err;

		pl_set_mbuf(&body, msg->mb);

		err  = re_regex(body.p, body.l, "Signal=[0-9*#a-d]+", &sig);
		err |= re_regex(body.p, body.l, "Duration=[0-9]+", &dur);

		if (err || !pl_isset(&sig) || sig.l == 0) {
			(void)sip_reply(sip, msg, 400, "Bad Request");
		}
		else {
			char s = toupper(sig.p[0]);
			uint32_t duration = pl_u32(&dur);

			info("received DTMF: '%c' (duration=%r)\n", s, &dur);

			(void)sip_reply(sip, msg, 200, "OK");

			if (call->dtmfh) {
				tmr_start(&call->tmr_dtmf, duration,
					  dtmfend_handler, call);
				call->dtmfh(call, s, call->arg);
			}
		}
	}
#ifdef USE_VIDEO
	else if (msg_ctype_cmp(&msg->ctyp,
			       "application", "media_control+xml")) {
		call_handle_info_req(call, msg);
		(void)sip_reply(sip, msg, 200, "OK");
	}
#endif
	else {
		(void)sip_reply(sip, msg, 488, "Not Acceptable Here");
	}
}


static void sipnot_close_handler(int err, const struct sip_msg *msg,
				 void *arg)
{
	struct call *call = arg;

	if (err)
		info("call: notification closed: %m\n", err);
	else if (msg)
		info("call: notification closed: %u %r\n",
		     msg->scode, &msg->reason);

	call->not = mem_deref(call->not);
}


static void sipsess_refer_handler(struct sip *sip, const struct sip_msg *msg,
				  void *arg)
{
	struct call *call = arg;
	const struct sip_hdr *hdr;
	int err;

	/* get the transfer target */
	hdr = sip_msg_hdr(msg, SIP_HDR_REFER_TO);
	if (!hdr) {
		warning("call: bad REFER request from %r\n", &msg->from.auri);
		(void)sip_reply(sip, msg, 400, "Missing Refer-To header");
		return;
	}

	/* The REFER creates an implicit subscription.
	 * Reply 202 to the REFER request
	 */
	call->not = mem_deref(call->not);
	err = sipevent_accept(&call->not, uag_sipevent_sock(), msg,
			      sipsess_dialog(call->sess), NULL,
			      202, "Accepted", 60, 60, 60,
			      ua_cuser(call->ua), "message/sipfrag",
			      auth_handler, call->acc, true,
			      sipnot_close_handler, call,
			      "Allow: %s\r\n", uag_allowed_methods());
	if (err) {
		warning("call: refer: sipevent_accept failed: %m\n", err);
		return;
	}

	(void)call_notify_sipfrag(call, 100, "Trying");

	call_event_handler(call, CALL_EVENT_TRANSFER, "%r", &hdr->val);
}


static void sipsess_close_handler(int err, const struct sip_msg *msg,
				  void *arg)
{
	struct call *call = arg;
	char reason[128] = "";

	MAGIC_CHECK(call);

	if (err) {
		info("%s: session closed: %m\n", call->peer_uri, err);

		if (call->not) {
			(void)call_notify_sipfrag(call, 500, "%m", err);
		}
	}
	else if (msg) {

		call->scode = msg->scode;

		(void)re_snprintf(reason, sizeof(reason), "%u %r",
				  msg->scode, &msg->reason);

		info("%s: session closed: %u %r\n",
		     call->peer_uri, msg->scode, &msg->reason);

		if (call->not) {
			(void)call_notify_sipfrag(call, msg->scode,
						  "%r", &msg->reason);
		}
	}
	else {
		info("%s: session closed\n", call->peer_uri);
	}

	call_stream_stop(call);
	call_event_handler(call, CALL_EVENT_CLOSED, reason);
}


static bool have_common_audio_codecs(const struct call *call)
{
	const struct sdp_format *sc;
	struct aucodec *ac;

	sc = sdp_media_rformat(stream_sdpmedia(audio_strm(call->audio)), NULL);
	if (!sc)
		return false;

	ac = sc->data;  /* note: this will exclude telephone-event */

	return ac != NULL;
}


int call_accept(struct call *call, struct sipsess_sock *sess_sock,
		const struct sip_msg *msg)
{
	bool got_offer;
	int err;

	if (!call || !msg)
		return EINVAL;

	call->outgoing = false;

	got_offer = (mbuf_get_left(msg->mb) > 0);

	err = pl_strdup(&call->peer_uri, &msg->from.auri);
	if (err)
		return err;

	if (pl_isset(&msg->from.dname)) {
		err = pl_strdup(&call->peer_name, &msg->from.dname);
		if (err)
			return err;
	}

	if (got_offer) {
		struct sdp_media *m;
		const struct sa *raddr;

		err = sdp_decode(call->sdp, msg->mb, true);
		if (err)
			return err;

		call->got_offer = true;

		/*
		 * Each media description in the SDP answer MUST
		 * use the same network type as the corresponding
		 * media description in the offer.
		 *
		 * See RFC 6157
		 */
		m = stream_sdpmedia(audio_strm(call->audio));
		raddr = sdp_media_raddr(m);

		if (sa_af(raddr) != call->af) {
			info("call: incompatible address-family"
			     " (local=%s, remote=%s)\n",
			     net_af2name(call->af),
			     net_af2name(sa_af(raddr)));

			sip_treply(NULL, uag_sip(), msg,
				   488, "Not Acceptable Here");

			call_event_handler(call, CALL_EVENT_CLOSED,
					   "Wrong address family");
			return 0;
		}

		/* Check if we have any common audio codecs, after
		 * the SDP offer has been parsed
		 */
		if (!have_common_audio_codecs(call)) {
			info("call: no common audio codecs - rejected\n");

			sip_treply(NULL, uag_sip(), msg,
				   488, "Not Acceptable Here");

			call_event_handler(call, CALL_EVENT_CLOSED,
					   "No audio codecs");

			return 0;
		}
	}

	err = sipsess_accept(&call->sess, sess_sock, msg, 180, "Ringing",
			     ua_cuser(call->ua), "application/sdp", NULL,
			     auth_handler, call->acc, true,
			     sipsess_offer_handler, sipsess_answer_handler,
			     sipsess_estab_handler, sipsess_info_handler,
			     sipsess_refer_handler, sipsess_close_handler,
			     call, "Allow: %s\r\n", uag_allowed_methods());
	if (err) {
		warning("call: sipsess_accept: %m\n", err);
		return err;
	}

	set_state(call, STATE_INCOMING);

	/* New call */
	tmr_start(&call->tmr_inv, LOCAL_TIMEOUT*1000, invite_timeout, call);

	if (!call->acc->mnat)
		call_event_handler(call, CALL_EVENT_INCOMING, call->peer_uri);

	return err;
}


static void sipsess_progr_handler(const struct sip_msg *msg, void *arg)
{
	struct call *call = arg;
	bool media;

	MAGIC_CHECK(call);

	info("call: SIP Progress: %u %r (%r/%r)\n",
	     msg->scode, &msg->reason, &msg->ctyp.type, &msg->ctyp.subtype);

	if (msg->scode <= 100)
		return;

	/* check for 18x and content-type
	 *
	 * 1. start media-stream if application/sdp
	 * 2. play local ringback tone if not
	 *
	 * we must also handle changes to/from 180 and 183,
	 * so we reset the media-stream/ringback each time.
	 */
	if (msg_ctype_cmp(&msg->ctyp, "application", "sdp")
	    && mbuf_get_left(msg->mb)
	    && !sdp_decode(call->sdp, msg->mb, false)) {
		media = true;
	}
	else if (msg_ctype_cmp(&msg->ctyp, "multipart", "mixed") &&
		 !sdp_decode_multipart(&msg->ctyp.params, msg->mb) &&
		 !sdp_decode(call->sdp, msg->mb, false)) {
		media = true;
	}
	else
		media = false;

	switch (msg->scode) {

	case 180:
		set_state(call, STATE_RINGING);
		break;

	case 183:
		set_state(call, STATE_EARLY);
		break;
	}

	if (media)
		call_event_handler(call, CALL_EVENT_PROGRESS, call->peer_uri);
	else
		call_event_handler(call, CALL_EVENT_RINGING, call->peer_uri);

	call_stream_stop(call);

	if (media)
		call_stream_start(call, false);
}


static int send_invite(struct call *call)
{
	const char *routev[1];
	struct mbuf *desc;
	int err;

	routev[0] = ua_outbound(call->ua);

	err = call_sdp_get(call, &desc, true);
	if (err)
		return err;

	err = sipsess_connect(&call->sess, uag_sipsess_sock(),
			      call->peer_uri,
			      call->local_name,
			      call->local_uri,
			      ua_cuser(call->ua),
			      routev[0] ? routev : NULL,
			      routev[0] ? 1 : 0,
			      "application/sdp", desc,
			      auth_handler, call->acc, true,
			      sipsess_offer_handler, sipsess_answer_handler,
			      sipsess_progr_handler, sipsess_estab_handler,
			      sipsess_info_handler, sipsess_refer_handler,
			      sipsess_close_handler, call,
			      "Allow: %s\r\n%H", uag_allowed_methods(),
			      ua_print_supported, call->ua);
	if (err) {
		warning("call: sipsess_connect: %m\n", err);
	}

	/* save call setup timer */
	call->time_conn = time(NULL);

	mem_deref(desc);

	return err;
}


/**
 * Get the current call duration in seconds
 *
 * @param call  Call object
 *
 * @return Duration in seconds
 */
uint32_t call_duration(const struct call *call)
{
	if (!call || !call->time_start)
		return 0;

	return (uint32_t)(time(NULL) - call->time_start);
}


/**
 * Get the current call setup time in seconds
 *
 * @param call  Call object
 *
 * @return Call setup in seconds
 */
uint32_t call_setup_duration(const struct call *call)
{
	if (!call || !call->time_conn || call->time_conn <= 0 )
		return 0;

	return (uint32_t)(call->time_start - call->time_conn);
}


/**
 * Get the audio object for the current call
 *
 * @param call  Call object
 *
 * @return Audio object
 */
struct audio *call_audio(const struct call *call)
{
	return call ? call->audio : NULL;
}


/**
 * Get the video object for the current call
 *
 * @param call  Call object
 *
 * @return Video object
 */
struct video *call_video(const struct call *call)
{
#ifdef USE_VIDEO
	return call ? call->video : NULL;
#else
	(void)call;
	return NULL;
#endif
}


/**
 * Get the list of media streams for the current call
 *
 * @param call  Call object
 *
 * @return List of media streams
 */
struct list *call_streaml(const struct call *call)
{
	return call ? (struct list *)&call->streaml : NULL;
}


int call_reset_transp(struct call *call)
{
	if (!call)
		return EINVAL;

	sdp_session_set_laddr(call->sdp, net_laddr_af(call->af));

	return call_modify(call);
}


int call_notify_sipfrag(struct call *call, uint16_t scode,
			const char *reason, ...)
{
	struct mbuf *mb;
	va_list ap;
	int err;

	if (!call)
		return EINVAL;

	mb = mbuf_alloc(512);
	if (!mb)
		return ENOMEM;

	va_start(ap, reason);
	(void)mbuf_printf(mb, "SIP/2.0 %u %v\n", scode, reason, &ap);
	va_end(ap);

	mb->pos = 0;

	if (scode >= 200) {
		err = sipevent_notify(call->not, mb, SIPEVENT_TERMINATED,
				      SIPEVENT_NORESOURCE, 0);

		call->not = mem_deref(call->not);
	}
	else {
		err = sipevent_notify(call->not, mb, SIPEVENT_ACTIVE,
				      SIPEVENT_NORESOURCE, 0);
	}

	mem_deref(mb);

	return err;
}


static void sipsub_notify_handler(struct sip *sip, const struct sip_msg *msg,
				  void *arg)
{
	struct call *call = arg;
	struct pl scode, reason;
	uint32_t sc;

	if (re_regex((char *)mbuf_buf(msg->mb), mbuf_get_left(msg->mb),
		     "SIP/2.0 [0-9]+ [^\r\n]+", &scode, &reason)) {
		(void)sip_reply(sip, msg, 400, "Bad sipfrag");
		return;
	}

	(void)sip_reply(sip, msg, 200, "OK");

	sc = pl_u32(&scode);

	if (sc >= 300) {
		warning("call: transfer failed: %u %r\n", sc, &reason);
		call_event_handler(call, CALL_EVENT_TRANSFER_FAILED,
				   "%u %r", sc, &reason);
	}
	else if (sc >= 200) {
		call_event_handler(call, CALL_EVENT_CLOSED, "Call transfered");
	}
}


static void sipsub_close_handler(int err, const struct sip_msg *msg,
				 const struct sipevent_substate *substate,
				 void *arg)
{
	struct call *call = arg;

	(void)substate;

	call->sub = mem_deref(call->sub);

	if (err) {
		info("call: subscription closed: %m\n", err);
	}
	else if (msg && msg->scode >= 300) {
		info("call: transfer failed: %u %r\n",
		     msg->scode, &msg->reason);
		call_event_handler(call, CALL_EVENT_TRANSFER_FAILED,
				   "%u %r", msg->scode, &msg->reason);
	}
}


static int normalize_uri(char **out, const char *uri, const struct uri *luri)
{
	struct uri uri2;
	struct pl pl;
	int err;

	if (!out || !uri || !luri)
		return EINVAL;

	pl_set_str(&pl, uri);

	if (0 == uri_decode(&uri2, &pl)) {

		err = str_dup(out, uri);
	}
	else {
		uri2 = *luri;

		uri2.user     = pl;
		uri2.password = pl_null;
		uri2.params   = pl_null;

		err = re_sdprintf(out, "%H", uri_encode, &uri2);
	}

	return err;
}


/**
 * Transfer the call to a target SIP uri
 *
 * @param call  Call object
 * @param uri   Target SIP uri
 *
 * @return 0 if success, otherwise errorcode
 */
int call_transfer(struct call *call, const char *uri)
{
	char *nuri;
	int err;

	if (!call || !uri)
		return EINVAL;

	err = normalize_uri(&nuri, uri, &call->acc->luri);
	if (err)
		return err;

	info("transferring call to %s\n", nuri);

	call->sub = mem_deref(call->sub);
	err = sipevent_drefer(&call->sub, uag_sipevent_sock(),
			      sipsess_dialog(call->sess), ua_cuser(call->ua),
			      auth_handler, call->acc, true,
			      sipsub_notify_handler, sipsub_close_handler,
			      call,
			      "Refer-To: %s\r\n", nuri);
	if (err) {
		warning("call: sipevent_drefer: %m\n", err);
	}

	mem_deref(nuri);

	return err;
}


int call_af(const struct call *call)
{
	return call ? call->af : AF_UNSPEC;
}


uint16_t call_scode(const struct call *call)
{
	return call ? call->scode : 0;
}


void call_set_handlers(struct call *call, call_event_h *eh,
		       call_dtmf_h *dtmfh, void *arg)
{
	if (!call)
		return;

	if (eh)
		call->eh    = eh;

	if (dtmfh)
		call->dtmfh = dtmfh;

	if (arg)
		call->arg   = arg;
}


void call_set_xrtpstat(struct call *call)
{
	if (!call)
		return;

	sipsess_set_close_headers(call->sess,
				  "X-RTP-Stat: %H\r\n",
				  audio_print_rtpstat, call->audio);
}

<<<<<<< HEAD
void call_send_rtcpxr(struct call *call)
{
	char msg[512];
	memset(msg,0,512);

	// info("call: Generating RTCP-XR Statistics for '%s'\n",
	//     sip_dialog_callid(sipsess_dialog(call->sess)));

	// rtcpxr_send(call->ua,"sip:test@127.0.0.1:9999", audio_print_rtcpxr(msg,sizeof(msg),call->audio) );
	rtcpxr_send(call->ua,call->config_avt.rtcpxr_collector,audio_print_rtcpxr(msg,sizeof(msg),call->audio,
						sip_dialog_callid(sipsess_dialog(call->sess)) ) );

=======

bool call_is_onhold(const struct call *call)
{
	return call ? call->on_hold : false;
}


bool call_is_outgoing(const struct call *call)
{
	return call ? call->outgoing : false;
>>>>>>> 8120bb5a
}<|MERGE_RESOLUTION|>--- conflicted
+++ resolved
@@ -1711,7 +1711,6 @@
 				  audio_print_rtpstat, call->audio);
 }
 
-<<<<<<< HEAD
 void call_send_rtcpxr(struct call *call)
 {
 	char msg[512];
@@ -1724,7 +1723,7 @@
 	rtcpxr_send(call->ua,call->config_avt.rtcpxr_collector,audio_print_rtcpxr(msg,sizeof(msg),call->audio,
 						sip_dialog_callid(sipsess_dialog(call->sess)) ) );
 
-=======
+}
 
 bool call_is_onhold(const struct call *call)
 {
@@ -1735,5 +1734,4 @@
 bool call_is_outgoing(const struct call *call)
 {
 	return call ? call->outgoing : false;
->>>>>>> 8120bb5a
 }