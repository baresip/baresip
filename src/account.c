/**
 * @file src/account.c  User-Agent account
 *
 * Copyright (C) 2010 Alfred E. Heggestad
 */
#include <string.h>
#include <re.h>
#include <baresip.h>
#include "core.h"
#include <ctype.h>


enum {
	REG_INTERVAL    = 3600,
};


static void destructor(void *arg)
{
	struct account *acc = arg;
	size_t i;

	list_clear(&acc->aucodecl);
	list_clear(&acc->vidcodecl);
	mem_deref(acc->auth_user);
	mem_deref(acc->auth_pass);
	for (i=0; i<RE_ARRAY_SIZE(acc->outboundv); i++)
		mem_deref(acc->outboundv[i]);
	mem_deref(acc->regq);
	mem_deref(acc->sipnat);
	mem_deref(acc->stun_user);
	mem_deref(acc->stun_pass);
	mem_deref(acc->stun_host);
	mem_deref(acc->mnatid);
	mem_deref(acc->mencid);
	mem_deref(acc->aor);
	mem_deref(acc->dispname);
	mem_deref(acc->buf);
	mem_deref(acc->ausrc_mod);
	mem_deref(acc->ausrc_dev);
	mem_deref(acc->auplay_mod);
	mem_deref(acc->auplay_dev);
	mem_deref(acc->vidsrc_mod);
	mem_deref(acc->vidsrc_dev);
	mem_deref(acc->viddisp_mod);
	mem_deref(acc->viddisp_dev);
	mem_deref(acc->cert);
	mem_deref(acc->extra);
	mem_deref(acc->uas_user);
	mem_deref(acc->uas_pass);
}


static int param_dstr(char **dstr, const struct pl *params, const char *name)
{
	struct pl pl;

	if (msg_param_decode(params, name, &pl))
		return 0;

	return pl_strdup(dstr, &pl);
}


static int param_u32(uint32_t *v, const struct pl *params, const char *name)
{
	struct pl pl;

	if (msg_param_decode(params, name, &pl))
		return 0;

	*v = pl_u32(&pl);

	return 0;
}


static int param_bool(bool *v, const struct pl *params, const char *name)
{
	struct pl pl;

	if (msg_param_decode(params, name, &pl))
		return 0;

	return pl_bool(v, &pl);
}


/*
 * Decode STUN parameters, inspired by RFC 7064
 *
 * See RFC 3986:
 *
 *     Use of the format "user:password" in the userinfo field is
 *     deprecated.
 *
 */
static int stunsrv_decode(struct account *acc, const struct sip_addr *aor)
{
	struct pl srv, tmp;
	struct uri uri;
	int err;

	if (!acc || !aor)
		return EINVAL;

	memset(&uri, 0, sizeof(uri));
	if (0 == msg_param_decode(&aor->params, "stunserver", &srv)) {

		info("using stunserver: '%r'\n", &srv);

		err = uri_decode(&uri, &srv);
		if (err) {
			warning("account: decode '%r' failed (%m)\n",
				&srv, err);
			return err;
		}

		err = stunuri_decode_uri(&acc->stun_host, &uri);
		if (err) {
			return err;
		}
	}

	err = 0;

	if (0 == msg_param_exists(&aor->params, "stunuser", &tmp))
		err |= param_dstr(&acc->stun_user, &aor->params, "stunuser");

	if (0 == msg_param_exists(&aor->params, "stunpass", &tmp))
		err |= param_dstr(&acc->stun_pass, &aor->params, "stunpass");

	return err;
}


/* Decode media parameters */
static int media_decode(struct account *acc, const struct pl *prm)
{
	int err = 0;

	if (!acc || !prm)
		return EINVAL;

	err |= param_dstr(&acc->mencid,   prm, "mediaenc");
	err |= param_dstr(&acc->mnatid,   prm, "medianat");
	err |= param_u32(&acc->ptime,     prm, "ptime");
	err |= param_bool(&acc->rtcp_mux, prm, "rtcp_mux");
	err |= param_bool(&acc->pinhole, prm,  "natpinhole");

	return err;
}


/* Decode cert parameter */
static int cert_decode(struct account *acc, const struct pl *prm)
{
	int err = 0;

	if (!acc || !prm)
		return EINVAL;

	err = param_dstr(&acc->cert, prm, "cert");
	if (err)
		return err;

	if (!str_isset(acc->cert))
		return 0;

	if (!fs_isfile(acc->cert)) {
		warning("account: certificate %s not found\n", acc->cert);
		err = errno;
	}

	return err;
}


/* Decode extra parameter */
static int extra_decode(struct account *acc, const struct pl *prm)
{
	int err = 0;

	if (!acc || !prm)
		return EINVAL;

	err |= param_dstr(&acc->extra, prm, "extra");

	return err;
}


static int decode_pair(char **val1, char **val2,
		       const struct pl *params, const char *name)
{
	struct pl val, pl1, pl2;
	int err = 0;

	if (0 == msg_param_decode(params, name, &val)) {

		/* note: second value may be quoted */
		err = re_regex(val.p, val.l, "[^,]+,[~]*", &pl1, &pl2);
		if (err)
			return err;

		err  = pl_strdup(val1, &pl1);
		err |= pl_strdup(val2, &pl2);
		if (err)
			return err;
	}

	return 0;
}


/* Decode answermode parameter */
static void answermode_decode(struct account *prm, const struct pl *pl)
{
	struct pl amode, adelay;

	prm->answermode = ANSWERMODE_MANUAL;

	if (0 == msg_param_decode(pl, "answermode", &amode)) {

		if (0 == pl_strcasecmp(&amode, "manual")) {
			prm->answermode = ANSWERMODE_MANUAL;
		}
		else if (0 == pl_strcasecmp(&amode, "early")) {
			prm->answermode = ANSWERMODE_EARLY;
		}
		else if (0 == pl_strcasecmp(&amode, "early-video")) {
			prm->answermode = ANSWERMODE_EARLY_VIDEO;
		}
		else if (0 == pl_strcasecmp(&amode, "early-audio")) {
			prm->answermode = ANSWERMODE_EARLY_AUDIO;
		}
		else if (0 == pl_strcasecmp(&amode, "auto")) {
			prm->answermode = ANSWERMODE_AUTO;
		}
		else {
			warning("account: answermode unknown (%r)\n", &amode);
		}
	}

	if (0 == msg_param_decode(pl, "answerdelay", &adelay))
		prm->adelay = pl_u32(&adelay);
}


static void rel100_decode(struct account *prm, const struct pl *pl)
{
	struct pl rmode;

	prm->rel100_mode = REL100_DISABLED;

	if (0 == msg_param_decode(pl, "100rel", &rmode)) {

		if (0 == pl_strcasecmp(&rmode, "no")) {
			prm->rel100_mode = REL100_DISABLED;
		}
		else if (0 == pl_strcasecmp(&rmode, "yes")) {
			prm->rel100_mode = REL100_ENABLED;
		}
		else if (0 == pl_strcasecmp(&rmode, "required")) {
			prm->rel100_mode = REL100_REQUIRED;
		}
		else {
			warning("account: 100rel mode unknown (%r)\n", &rmode);
		}
	}
}


static void autoanswer_decode(struct account *prm, const struct pl *pl)
{
	struct pl v;

	int err = param_bool(&prm->sipans, pl, "sip_autoanswer");
	if (err)
		return;

	if (0 == msg_param_decode(pl, "sip_autoanswer_beep", &v)) {
		if (0 == pl_strcasecmp(&v, "on")) {
			prm->sipansbeep = SIPANSBEEP_ON;
		}
		else if (0 == pl_strcasecmp(&v, "off")) {
			prm->sipansbeep = SIPANSBEEP_OFF;
		}
		else if (0 == pl_strcasecmp(&v, "local")) {
			prm->sipansbeep = SIPANSBEEP_LOCAL;
		}
	}
}


/* Decode dtmfmode parameter */
static void dtmfmode_decode(struct account *prm, const struct pl *pl)
{
	struct pl dtmfmode;

	if (0 == msg_param_decode(pl, "dtmfmode", &dtmfmode)) {

		if (0 == pl_strcasecmp(&dtmfmode, "info")) {
			prm->dtmfmode = DTMFMODE_SIP_INFO;
		}
		else if (0 == pl_strcasecmp(&dtmfmode, "auto")) {
			prm->dtmfmode = DTMFMODE_AUTO;
		}
		else {
			prm->dtmfmode = DTMFMODE_RTP_EVENT;
		}
	}
}


static void inreq_mode_decode(struct account *prm, const struct pl *pl)
{
	struct pl mode;

	prm->inreq_mode = INREQ_MODE_ON;

	if (0 == msg_param_decode(pl, "inreq_allowed", &mode)) {

		if (0 == pl_strcasecmp(&mode, "no")) {
			prm->inreq_mode = INREQ_MODE_OFF;
		}
		else if (0 == pl_strcasecmp(&mode, "yes")) {
			prm->inreq_mode = INREQ_MODE_ON;
		}
		else {
			warning("account: inreq_allowed mode unknown (%r)\n",
				&mode);
		}
	}
}


static int csl_parse(struct pl *pl, char *str, size_t sz)
{
	struct pl ws = PL_INIT, val, ws2 = PL_INIT, cma = PL_INIT;
	int err;

	err = re_regex(pl->p, pl->l, "[ \t]*[^, \t]+[ \t]*[,]*",
		       &ws, &val, &ws2, &cma);
	if (err)
		return err;

	pl_advance(pl, ws.l + val.l + ws2.l + cma.l);

	(void)pl_strcpy(&val, str, sz);

	return 0;
}


static int audio_codecs_decode(struct account *acc, const struct pl *prm)
{
	struct list *aucodecl = baresip_aucodecl();
	struct pl tmp;

	if (!acc || !prm)
		return EINVAL;

	list_init(&acc->aucodecl);

	if (0 == msg_param_exists(prm, "audio_codecs", &tmp)) {
		struct pl acs;
		char cname[64];
		unsigned i = 0;

		if (msg_param_decode(prm, "audio_codecs", &acs))
			return 0;

		while (0 == csl_parse(&acs, cname, sizeof(cname))) {
			struct aucodec *ac;
			struct pl pl_cname, pl_srate, pl_ch = PL_INIT;
			uint32_t srate = 8000;
			uint8_t ch = 1;

			/* Format: "codec/srate/ch" */
			if (0 == re_regex(cname, str_len(cname),
					  "[^/]+/[0-9]+[/]*[0-9]*",
					  &pl_cname, &pl_srate,
					  NULL, &pl_ch)) {
				(void)pl_strcpy(&pl_cname, cname,
						sizeof(cname));
				srate = pl_u32(&pl_srate);
				if (pl_isset(&pl_ch))
					ch = pl_u32(&pl_ch);
			}

			ac = (struct aucodec *)aucodec_find(aucodecl,
							    cname, srate, ch);
			if (!ac) {
				warning("account: audio codec not found:"
					" %s/%u/%d\n",
					cname, srate, ch);
				continue;
			}

			/* NOTE: static list with references to aucodec */
			list_append(&acc->aucodecl, &acc->acv[i++], ac);

			if (i >= RE_ARRAY_SIZE(acc->acv))
				break;
		}
	}

	return 0;
}


static int video_codecs_decode(struct account *acc, const struct pl *prm)
{
	struct list *vidcodecl = baresip_vidcodecl();
	struct pl tmp;

	if (!acc || !prm)
		return EINVAL;

	list_init(&acc->vidcodecl);

	if (0 == msg_param_exists(prm, "video_codecs", &tmp)) {
		struct pl vcs;
		char cname[64];
		unsigned i = 0;

		acc->videoen = false;
		if (msg_param_decode(prm, "video_codecs", &vcs))
			return 0;

		while (0 == csl_parse(&vcs, cname, sizeof(cname))) {
			struct le *le;

			for (le=list_head(vidcodecl); le; le=le->next) {
				struct vidcodec *vc = le->data;

				if (0 != str_casecmp(cname, vc->name))
					continue;

				/* static list with references to vidcodec */
				list_append(&acc->vidcodecl, &acc->vcv[i++],
						vc);

				acc->videoen = true;
				if (i >= RE_ARRAY_SIZE(acc->vcv))
					return 0;
			}
		}
	}

	return 0;
}


static void uasauth_decode(struct account *acc, const struct pl *prm)
{
	struct pl val;

	if (!acc || !prm)
		return;

	if (msg_param_decode(prm, "uas_user", &val))
		return;

	(void)pl_strdup(&acc->uas_user, &val);

	if (msg_param_decode(prm, "uas_pass", &val))
		return;

	(void)pl_strdup(&acc->uas_pass, &val);
}


static int sip_params_decode(struct account *acc, const struct sip_addr *aor)
{
	struct pl auth_user;
	size_t i;
	uint32_t u32;
	int err = 0;
	char *value;

	if (!acc || !aor)
		return EINVAL;

	acc->regint = REG_INTERVAL + (rand_u32()&0xff);
	err |= param_u32(&acc->regint, &aor->params, "regint");
	err |= param_u32(&acc->prio, &aor->params, "prio");
	err |= param_u32(&acc->rwait, &aor->params, "rwait");
	if (acc->rwait > 95)
		acc->rwait = 95;

	if (acc->rwait && acc->rwait < 5)
		acc->rwait = 5;

	err |= param_u32(&acc->fbregint, &aor->params, "fbregint");
	acc->pubint = 0;
	err |= param_u32(&acc->pubint, &aor->params, "pubint");
	u32  = 0;
	err |= param_u32(&u32, &aor->params, "tcpsrcport");
	if (u32) {
		if (u32 <= 65535)
			acc->tcpsrcport = u32;
		else
			warning("account: invalid tcpsrcport\n");
	}

	err |= param_dstr(&acc->regq, &aor->params, "regq");

	for (i=0; i<RE_ARRAY_SIZE(acc->outboundv); i++) {

		char expr[16] = "outbound";

		expr[8] = (char)(i + 1 + 0x30);
		expr[9] = '\0';

		err |= param_dstr(&acc->outboundv[i], &aor->params, expr);
	}

	/* backwards compat */
	if (!acc->outboundv[0]) {
		err |= param_dstr(&acc->outboundv[0], &aor->params,
				  "outbound");
	}

	param_bool(&acc->check_origin, &aor->params, "check_origin");

	value = NULL;
	err |= param_dstr(&value, &aor->params, "sipnat");
	(void)account_set_sipnat(acc, value);
	mem_deref(value);

	if (0 == msg_param_decode(&aor->params, "auth_user", &auth_user))
		err |= pl_strdup(&acc->auth_user, &auth_user);

	if (pl_isset(&aor->dname))
		err |= pl_strdup(&acc->dispname, &aor->dname);

	acc->mwi = true;
	err |= param_bool(&acc->mwi, &aor->params, "mwi");

	acc->refer = true;
	err |= param_bool(&acc->refer, &aor->params, "call_transfer");

	err |= param_bool(&acc->autoredirect, &aor->params,
			  "sip_autoredirect");

	return err;
}


static int encode_uri_user(struct re_printf *pf, const struct uri *uri)
{
	struct uri uuri = *uri;

	uuri.params = uuri.headers = pl_null;

	return uri_encode(pf, &uuri);
}


/**
 * Create a SIP account from a sip address string
 *
 * @param accp     Pointer to allocated SIP account object
 * @param sipaddr  SIP address with parameters
 *
 * @return 0 if success, otherwise errorcode
 */
int account_alloc(struct account **accp, const char *sipaddr)
{
	struct account *acc;
	struct pl pl;
	int err = 0;

	if (!accp || !sipaddr)
		return EINVAL;

	acc = mem_zalloc(sizeof(*acc), destructor);
	if (!acc)
		return ENOMEM;

	acc->sipansbeep = SIPANSBEEP_ON;
	acc->check_origin = true;
	acc->videoen = true;
	err = str_dup(&acc->buf, sipaddr);
	if (err)
		goto out;

	pl_set_str(&pl, acc->buf);
	err = sip_addr_decode(&acc->laddr, &pl);
	if (err) {
		warning("account: error parsing SIP address: '%r'\n", &pl);
		goto out;
	}

	acc->luri = acc->laddr.uri;

	err = re_sdprintf(&acc->aor, "%H", encode_uri_user, &acc->luri);
	if (err)
		goto out;

	/* Decode parameters */
	acc->ptime = 20;
	err |= sip_params_decode(acc, &acc->laddr);
	       rel100_decode(acc, &acc->laddr.params);
	       answermode_decode(acc, &acc->laddr.params);
	       autoanswer_decode(acc, &acc->laddr.params);
	       dtmfmode_decode(acc, &acc->laddr.params);
	       uasauth_decode(acc, &acc->laddr.params);
	       inreq_mode_decode(acc, &acc->laddr.params);
	err |= audio_codecs_decode(acc, &acc->laddr.params);
	err |= video_codecs_decode(acc, &acc->laddr.params);
	err |= media_decode(acc, &acc->laddr.params);
	err |= param_bool(&acc->catchall, &acc->laddr.params, "catchall");
	if (err)
		goto out;

	param_u32(&acc->autelev_pt, &acc->laddr.params, "autelev_pt");
	err  = decode_pair(&acc->ausrc_mod, &acc->ausrc_dev,
			   &acc->laddr.params, "audio_source");
	err |= decode_pair(&acc->auplay_mod, &acc->auplay_dev,
			   &acc->laddr.params, "audio_player");
	if (err) {
		warning("account: audio_source/audio_player parse error\n");
		goto out;
	}

	err  = decode_pair(&acc->vidsrc_mod, &acc->vidsrc_dev,
			   &acc->laddr.params, "video_source");
	err |= decode_pair(&acc->viddisp_mod, &acc->viddisp_dev,
			   &acc->laddr.params, "video_display");
	if (err) {
		warning("account: video_source/video_display parse error\n");
		goto out;
	}

	/* optional password prompt */
	if (0 == msg_param_decode(&acc->laddr.params, "auth_pass", &pl)) {
		err = pl_strdup(&acc->auth_pass, &pl);
		if (err)
			goto out;
	}

	err = stunsrv_decode(acc, &acc->laddr);
	if (err)
		goto out;

	if (acc->mnatid) {
		acc->mnat = mnat_find(baresip_mnatl(), acc->mnatid);
		if (!acc->mnat) {
			warning("account: medianat not found: '%s'\n",
				acc->mnatid);
		}
	}

	if (acc->mencid) {
		acc->menc = menc_find(baresip_mencl(), acc->mencid);
		if (!acc->menc) {
			warning("account: mediaenc not found: '%s'\n",
				acc->mencid);
		}
	}

	err |= cert_decode(acc, &acc->laddr.params);
	err |= extra_decode(acc, &acc->laddr.params);

 out:
	if (err)
		mem_deref(acc);
	else
		*accp = acc;

	return err;
}


/**
 * Set the authentication user for a SIP account
 *
 * @param acc   User-Agent account
 * @param user  Authentication username (NULL to reset)
 *
 * @return 0 if success, otherwise errorcode
 */
int account_set_auth_user(struct account *acc, const char *user)
{
	if (!acc)
		return EINVAL;

	acc->auth_user = mem_deref(acc->auth_user);

	if (user)
		return str_dup(&acc->auth_user, user);

	return 0;
}


/**
 * Set the authentication password for a SIP account
 *
 * @param acc   User-Agent account
 * @param pass  Authentication password (NULL to reset)
 *
 * @return 0 if success, otherwise errorcode
 */
int account_set_auth_pass(struct account *acc, const char *pass)
{
	if (!acc)
		return EINVAL;

	acc->auth_pass = mem_deref(acc->auth_pass);

	if (pass)
		return str_dup(&acc->auth_pass, pass);

	return 0;
}


/**
 * Set an outbound proxy for a SIP account
 *
 * @param acc  User-Agent account
 * @param ob   Outbound proxy
 * @param ix   Index of outbound proxy
 *
 * @return 0 if success, otherwise errorcode
 */
int account_set_outbound(struct account *acc, const char *ob, unsigned ix)
{
	if (!acc || ix >= RE_ARRAY_SIZE(acc->outboundv))
		return EINVAL;

	acc->outboundv[ix] = mem_deref(acc->outboundv[ix]);

	if (ob)
		return str_dup(&(acc->outboundv[ix]), ob);

	return 0;
}


/**
 * Sets check origin capability on (value true) or off (value false)
 *
 * @param acc      User-Agent account
 * @param value    true or false
 */
void account_set_check_origin(struct account *acc, bool value)
{
	if (!acc)
		return;

	acc->check_origin = value;
}


/**
 * Set the SIP nat protocol for a SIP account
 *
 * @param acc     User-Agent account
 * @param sipnat  SIP nat protocol
 *
 * @return 0 if success, otherwise errorcode
 */
int account_set_sipnat(struct account *acc, const char *sipnat)
{
	if (!acc)
		return EINVAL;

	if (sipnat)
		if (0 == str_casecmp(sipnat, "outbound")) {
			acc->sipnat = mem_deref(acc->sipnat);
			return str_dup(&acc->sipnat, sipnat);
		}
		else {
			warning("account: unknown sipnat value: '%s'\n",
				sipnat);
			return EINVAL;
		}
	else
		acc->sipnat = mem_deref(acc->sipnat);

	return 0;
}


/**
 * Set the SIP registration interval for a SIP account
 *
 * @param acc     User-Agent account
 * @param regint  Registration interval in [seconds]
 *
 * @return 0 if success, otherwise errorcode
 */
int account_set_regint(struct account *acc, uint32_t regint)
{
	if (!acc)
		return EINVAL;

	acc->regint = regint;

	return 0;
}


/**
 * Set the STUN server URI for a SIP account
 *
 * @param acc   User-Agent account
 * @param uri   STUN server URI (NULL to reset)
 *
 * @return 0 if success, otherwise errorcode
 */
int account_set_stun_uri(struct account *acc, const char *uri)
{
	struct pl pl;
	int err;

	if (!acc)
		return EINVAL;

	acc->stun_host = mem_deref(acc->stun_host);

	if (!uri)
		return 0;

	pl_set_str(&pl, uri);
	err = stunuri_decode(&acc->stun_host, &pl);
	if (err)
		warning("account: decode '%r' failed: %m\n",
			&pl, err);

	return err;
}


/**
 * Set the stun host for a SIP account
 *
 * @param acc   User-Agent account
 * @param host  Stun host (NULL to reset)
 *
 * @return 0 if success, otherwise errorcode
 */
int account_set_stun_host(struct account *acc, const char *host)
{
	if (!acc)
		return EINVAL;

	if (acc->stun_host)
		return stunuri_set_host(acc->stun_host, host);

	return 0;
}


/**
 * Set the port of the STUN host of a SIP account
 *
 * @param acc     User-Agent account
 * @param port    Port number
 *
 * @return 0 if success, otherwise errorcode
 */
int account_set_stun_port(struct account *acc, uint16_t port)
{
	if (!acc)
		return EINVAL;

	if (acc->stun_host)
		return stunuri_set_port(acc->stun_host, port);

	return 0;
}


/**
 * Set the STUN user for a SIP account
 *
 * @param acc   User-Agent account
 * @param user  STUN username (NULL to reset)
 *
 * @return 0 if success, otherwise errorcode
 */
int account_set_stun_user(struct account *acc, const char *user)
{
	if (!acc)
		return EINVAL;

	acc->stun_user = mem_deref(acc->stun_user);

	if (user)
		return str_dup(&acc->stun_user, user);

	return 0;
}


/**
 * Set the STUN password for a SIP account
 *
 * @param acc   User-Agent account
 * @param pass  STUN password (NULL to reset)
 *
 * @return 0 if success, otherwise errorcode
 */
int account_set_stun_pass(struct account *acc, const char *pass)
{
	if (!acc)
		return EINVAL;

	acc->stun_pass = mem_deref(acc->stun_pass);

	if (pass)
		return str_dup(&acc->stun_pass, pass);

	return 0;
}


/**
 * Set the Audio Source Device for a SIP account
 *
 * @param acc  User-Agent account
 * @param dev  Device string
 *
 * @return 0 if success, otherwise errorcode
 */
int account_set_ausrc_dev(struct account *acc, const char *dev)
{
	if (!acc)
		return EINVAL;

	acc->ausrc_dev = mem_deref(acc->ausrc_dev);

	if (dev)
		return str_dup(&acc->ausrc_dev, dev);

	return 0;
}


/**
 * Set the Audio Playout Device for a SIP account
 *
 * @param acc  User-Agent account
 * @param dev  Device string
 *
 * @return 0 if success, otherwise errorcode
 */
int account_set_auplay_dev(struct account *acc, const char *dev)
{
	if (!acc)
		return EINVAL;

	acc->auplay_dev = mem_deref(acc->auplay_dev);

	if (dev)
		return str_dup(&acc->auplay_dev, dev);

	return 0;
}


/**
 * Set the media encryption for a SIP account
 *
 * @param acc     User-Agent account
 * @param mencid  Media encryption id
 *
 * @return 0 if success, otherwise errorcode
 */
int account_set_mediaenc(struct account *acc, const char *mencid)
{
	const struct menc *menc = NULL;
	if (!acc)
		return EINVAL;

	if (mencid) {
		menc = menc_find(baresip_mencl(), mencid);
		if (!menc) {
			warning("account: mediaenc not found: `%s'\n",
				mencid);
			return EINVAL;
		}
	}

	acc->mencid = mem_deref(acc->mencid);
	acc->menc = NULL;

	if (mencid) {
		acc->menc = menc;
		return str_dup(&acc->mencid, mencid);
	}

	return 0;
}


/**
 * Set the media NAT handling for a SIP account
 *
 * @param acc     User-Agent account
 * @param mnatid  Media NAT handling id
 *
 * @return 0 if success, otherwise errorcode
 */
int account_set_medianat(struct account *acc, const char *mnatid)
{
	const struct mnat *mnat = NULL;

	if (!acc)
		return EINVAL;

	if (mnatid) {
		mnat = mnat_find(baresip_mnatl(), mnatid);
		if (!mnat) {
			warning("account: medianat not found: `%s'\n",
				mnatid);
			return EINVAL;
		}
	}

	acc->mnatid = mem_deref(acc->mnatid);
	acc->mnat = NULL;

	if (mnatid) {
		acc->mnat = mnat;
		return str_dup(&acc->mnatid, mnatid);
	}

	return 0;
}


/**
 * Sets audio codecs
 *
 * @param acc      User-Agent account
 * @param codecs   Comma separated list of audio codecs (NULL to disable)
 *
 * @return 0 if success, otherwise errorcode
 */
int account_set_audio_codecs(struct account *acc, const char *codecs)
{
	char buf[256];
	struct pl pl;

	if (!acc)
		return EINVAL;

	list_clear(&acc->aucodecl);

	if (codecs) {
		re_snprintf(buf, sizeof(buf), ";audio_codecs=%s", codecs);
		pl_set_str(&pl, buf);
		return audio_codecs_decode(acc, &pl);
	}

	return 0;
}


/**
 * Sets video codecs
 *
 * @param acc      User-Agent account
 * @param codecs   Comma separated list of video codecs (NULL to disable)
 *
 * @return 0 if success, otherwise errorcode
 */
int account_set_video_codecs(struct account *acc, const char *codecs)
{
	char buf[256];
	struct pl pl;

	if (!acc)
		return EINVAL;

	list_clear(&acc->vidcodecl);

	if (codecs) {
		re_snprintf(buf, sizeof(buf), ";video_codecs=%s", codecs);
		pl_set_str(&pl, buf);
		return video_codecs_decode(acc, &pl);
	}

	return 0;
}


/**
 * Sets the displayed name. Pass null in dname to disable display name
 *
 * @param acc      User-Agent account
 * @param dname    Display name (NULL to disable)
 *
 * @return 0 if success, otherwise errorcode
 */
int account_set_display_name(struct account *acc, const char *dname)
{
	if (!acc)
		return EINVAL;

	acc->dispname = mem_deref(acc->dispname);

	if (dname)
		return str_dup(&acc->dispname, dname);

	return 0;
}


/**
 * Sets MWI on (value true) or off (value false)
 *
 * @param acc      User-Agent account
 * @param value    true or false
 *
 * @return 0 if success, otherwise errorcode
 */
int account_set_mwi(struct account *acc, bool value)
{
	if (!acc)
		return EINVAL;

	acc->mwi = value;

	return 0;
}


/**
 * Sets call transfer on (value true) or off (value false)
 *
 * @param acc      User-Agent account
 * @param value    true or false
 *
 * @return 0 if success, otherwise errorcode
 */
int account_set_call_transfer(struct account *acc, bool value)
{
	if (!acc)
		return EINVAL;

	acc->refer = value;

	return 0;
}


/**
 * Sets rtcp_mux on (value true) or off (value false)
 *
 * @param acc      User-Agent account
 * @param value    true or false
 *
 * @return 0 if success, otherwise errorcode
 */
int account_set_rtcp_mux(struct account *acc, bool value)
{
	if (!acc)
		return EINVAL;

	acc->rtcp_mux = value;

	return 0;
}


/**
 * Sets catchall flag for the User-Agent account. A catch all account catches
 * all inbound SIP requests
 *
 * @param acc      User-Agent account
 * @param value    true or false
 */
void account_set_catchall(struct account *acc, bool value)
{
	if (!acc)
		return;

	acc->catchall = value;
}


/**
 * Authenticate a User-Agent (UA)
 *
 * @param acc      User-Agent account
 * @param username Pointer to allocated username string
 * @param password Pointer to allocated password string
 * @param realm    Realm string
 *
 * @return 0 if success, otherwise errorcode
 */
int account_auth(const struct account *acc, char **username, char **password,
		 const char *realm)
{
	int err = 0;

	if (!acc)
		return EINVAL;

	(void)realm;

	if (acc->auth_user)
		*username = mem_ref(acc->auth_user);
	else
		err = pl_strdup(username, &(acc->luri.user));

	*password = mem_ref(acc->auth_pass);

	return err;
}


/**
 * Get the audio codecs of an account
 *
 * @param acc User-Agent account
 *
 * @return List of audio codecs (struct aucodec)
 */
struct list *account_aucodecl(const struct account *acc)
{
	return (acc && !list_isempty(&acc->aucodecl))
		? (struct list *)&acc->aucodecl : baresip_aucodecl();
}


/**
 * Get the video codecs of an account
 *
 * @param acc User-Agent account
 *
 * @return List of video codecs (struct vidcodec), NULL if video is disabled
 */
struct list *account_vidcodecl(const struct account *acc)
{
	if (acc && !acc->videoen)
		return NULL;

	return (acc && !list_isempty(&acc->vidcodecl))
		? (struct list *)&acc->vidcodecl : baresip_vidcodecl();
}


/**
 * Get the SIP address of an account
 *
 * @param acc User-Agent account
 *
 * @return SIP address
 */
struct sip_addr *account_laddr(const struct account *acc)
{
	return acc ? (struct sip_addr *)&acc->laddr : NULL;
}


/**
 * Get the decoded AOR URI of an account
 *
 * @param acc User-Agent account
 *
 * @return Decoded URI
 */
struct uri *account_luri(const struct account *acc)
{
	return acc ? (struct uri *)&acc->luri : NULL;
}


/**
 * Get the registration interval of an account
 *
 * @param acc User-Agent account
 *
 * @return Registration interval in [seconds]
 */
uint32_t account_regint(const struct account *acc)
{
	return acc ? acc->regint : 0;
}


/**
 * Get the fallback registration interval of an account
 *
 * @param acc User-Agent account
 *
 * @return Registration interval in [seconds]
 */
uint32_t account_fbregint(const struct account *acc)
{
	return acc ? acc->fbregint : 0;
}


/**
 * Get the priority of an account. Priority 0 is default.
 *
 * @param acc User-Agent account
 *
 * @return Priority
 */
uint32_t account_prio(const struct account *acc)
{
	return acc ? acc->prio : 0;
}


/**
 * Get the Publication interval of an account
 *
 * @param acc User-Agent account
 *
 * @return Publication interval in [seconds]
 */
uint32_t account_pubint(const struct account *acc)
{
	return acc ? acc->pubint : 0;
}


/**
 * Set the SIP publish interval for a SIP account
 *
 * @param acc     User-Agent account
 * @param pubint  Publish interval in [seconds]
 *
 * @return 0 if success, otherwise errorcode
 */
int account_set_pubint(struct account *acc, uint32_t pubint)
{
	if (!acc)
		return EINVAL;

	acc->pubint = pubint;

	return 0;
}


/**
 * Get the answermode of an account
 *
 * @param acc User-Agent account
 *
 * @return Answermode
 */
enum answermode account_answermode(const struct account *acc)
{
	return acc ? acc->answermode : ANSWERMODE_MANUAL;
}


/**
 * Set the answermode of an account
 *
 * @param acc  User-Agent account
 * @param mode Answermode
 *
 * @return 0 if success, otherwise errorcode
 */
int account_set_answermode(struct account *acc, enum answermode mode)
{
	if (!acc)
		return EINVAL;

	if ((mode != ANSWERMODE_MANUAL) && (mode != ANSWERMODE_EARLY) &&
	    (mode != ANSWERMODE_AUTO) && (mode != ANSWERMODE_EARLY_VIDEO) &&
	    (mode != ANSWERMODE_EARLY_AUDIO)) {
		warning("account: invalid answermode : `%d'\n", mode);
		return EINVAL;
	}

	acc->answermode = mode;

	return 0;
}


/**
 * Get the 100rel mode of an account
 *
 * @param acc User-Agent account
 *
 * @return 100rel mode
 */
enum rel100_mode account_rel100_mode(const struct account *acc)
{
	return acc ? acc->rel100_mode : REL100_ENABLED;
}


/**
 * Set the 100rel mode of an account
 *
 * @param acc  User-Agent account
 * @param mode 100rel mode
 *
 * @return 0 if success, otherwise errorcode
 */
int account_set_rel100_mode(struct account *acc, enum rel100_mode mode)
{
	if (!acc)
		return EINVAL;

	if ((mode != REL100_DISABLED) && (mode != REL100_ENABLED) &&
	    (mode != REL100_REQUIRED)) {
		warning("account: invalid 100rel mode : `%d'\n", mode);
		return EINVAL;
	}

	acc->rel100_mode = mode;

	return 0;
}


/**
 * Get the dtmfmode of an account
 *
 * @param acc User-Agent account
 *
 * @return Dtmfmode
 */
enum dtmfmode account_dtmfmode(const struct account *acc)
{
	return acc ? acc->dtmfmode : DTMFMODE_RTP_EVENT;
}


/**
 * Set the dtmfmode of an account
 *
 * @param acc  User-Agent account
 * @param mode Dtmfmode
 *
 * @return 0 if success, otherwise errorcode
 */
int account_set_dtmfmode(struct account *acc, enum dtmfmode mode)
{
	if (!acc)
		return EINVAL;

	if ((mode != DTMFMODE_RTP_EVENT) &&
	    (mode != DTMFMODE_SIP_INFO) &&
	    (mode != DTMFMODE_AUTO)) {
		warning("account: invalid dtmfmode : `%d'\n", mode);
		return EINVAL;
	}

	acc->dtmfmode = mode;

	return 0;
}


/**
 * Get the SIP Display Name of an account
 *
 * @param acc User-Agent account
 *
 * @return SIP Display Name
 */
const char *account_display_name(const struct account *acc)
{
	return acc ? acc->dispname : NULL;
}


/**
 * Get the SIP Address-of-Record (AOR) of an account
 *
 * @param acc User-Agent account
 *
 * @return SIP Address-of-Record (AOR)
 */
const char *account_aor(const struct account *acc)
{
	return acc ? acc->aor : NULL;
}


/**
 * Get the authentication username of an account
 *
 * @param acc User-Agent account
 *
 * @return Authentication username
 */
const char *account_auth_user(const struct account *acc)
{
	return acc ? acc->auth_user : NULL;
}


/**
 * Get the SIP authentication password of an account
 *
 * @param acc User-Agent account
 *
 * @return Authentication password
 */
const char *account_auth_pass(const struct account *acc)
{
	return acc ? acc->auth_pass : NULL;
}


/**
 * Get the outbound SIP server of an account
 *
 * @param acc User-Agent account
 * @param ix  Index starting at zero
 *
 * @return Outbound SIP proxy, NULL if not configured
 */
const char *account_outbound(const struct account *acc, unsigned ix)
{
	if (!acc || ix >= RE_ARRAY_SIZE(acc->outboundv))
		return NULL;

	return acc->outboundv[ix];
}


/**
 * Get check_origin capability of an account
 *
 * @param acc User-Agent account
 *
 * @return true or false
 */
bool account_check_origin(const struct account *acc)
{
	if (!acc)
		return false;

	return acc->check_origin;
}


/**
 * Get sipnat protocol of an account
 *
 * @param acc User-Agent account
 *
 * @return sipnat protocol or NULL if not set
 */
const char *account_sipnat(const struct account *acc)
{
	return acc ? acc->sipnat : NULL;
}


/**
 * Get the audio packet-time (ptime) of an account
 *
 * @param acc User-Agent account
 *
 * @return Packet-time (ptime)
 */
uint32_t account_ptime(const struct account *acc)
{
	return acc ? acc->ptime : 0;
}


/**
 * Get the STUN username of an account
 *
 * @param acc User-Agent account
 *
 * @return STUN username
 */
const char *account_stun_user(const struct account *acc)
{
	return acc ? acc->stun_user : NULL;
}


/**
 * Get the STUN password of an account
 *
 * @param acc User-Agent account
 *
 * @return STUN password
 */
const char *account_stun_pass(const struct account *acc)
{
	return acc ? acc->stun_pass : NULL;
}


/**
 * Get the STUN server URI of an account
 *
 * @param acc User-Agent account
 *
 * @return STUN server URI
 */
const struct stun_uri *account_stun_uri(const struct account *acc)
{
	if (!acc)
		return NULL;

	return acc->stun_host ? acc->stun_host : NULL;
}


/**
 * Get the STUN hostname of an account
 *
 * @param acc User-Agent account
 *
 * @return STUN hostname
 */
const char *account_stun_host(const struct account *acc)
{
	if (!acc)
		return NULL;

	return acc->stun_host ? acc->stun_host->host : NULL;
}


/**
 * Get the port of the STUN host of an account
 *
 * @param acc User-Agent account
 *
 * @return Port number or 0 if not set
 */
uint16_t account_stun_port(const struct account *acc)
{
	if (!acc)
		return 0;

	return acc->stun_host ? acc->stun_host->port : 0;
}


int32_t account_answerdelay(const struct account *acc)
{
	return acc ? acc->adelay : 0;
}


void account_set_answerdelay(struct account *acc, int32_t adelay)
{
	if (!acc)
		return;

	acc->adelay = adelay;
}


/**
 * Returns if SIP auto answer is allowed for the account
 *
 * @param acc User-Agent account
 * @return true if allowed, otherwise false
 */
bool account_sip_autoanswer(const struct account *acc)
{
	return acc ? acc->sipans : false;
}


void account_set_sip_autoanswer(struct account *acc, bool allow)
{
	if (!acc)
		return;

	acc->sipans = allow;
}


/**
 * Returns if SIP autoredirect on 3xx response is allowed for the account
 *
 * @param acc User-Agent account
 * @return true if allowed, otherwise false
 */
bool account_sip_autoredirect(const struct account *acc)
{
	return acc ? acc->autoredirect : false;
}


void account_set_sip_autoredirect(struct account *acc, bool allow)
{
	if (!acc)
		return;

	acc->autoredirect = allow;
}


/**
 * Returns the beep mode for a SIP auto answer call
 *
 * - SIPANSBEEP_ON    ... The beep is played before the call is answered
 *                         automatically. The locally configured audio file can
 *                         be overwritten with the Alert-Info header URL.
 *                         This is the default value.
 *
 * - SIPANSBEEP_OFF   ... No beep is played.
 *
 * - SIPANSBEEP_LOCAL ... The local configured beep tone is played.
 *
 * @param acc User-Agent account
 * @return Beep mode
 */
enum sipansbeep account_sipansbeep(const struct account *acc)
{
	return acc ? acc->sipansbeep : SIPANSBEEP_ON;
}


void account_set_sipansbeep(struct account *acc, enum sipansbeep beep)
{
	if (!acc)
		return;

	acc->sipansbeep = beep;
}


/**
 * Sets the audio payload type for telephone-events
 *
 * @param acc User-Agent account
 * @param pt  Payload type
 */
void account_set_autelev_pt(struct account *acc, uint32_t pt)
{
	if (!acc)
		return;

	acc->autelev_pt = pt;
}


/**
 * Returns the audio payload type for telephone-events
 *
 * @param acc User-Agent account
 *
 * @return Telephone-event payload type
 */
uint32_t account_autelev_pt(struct account *acc)
{
	return acc ? acc->autelev_pt : 0;
}


static const char *answermode_str(enum answermode mode)
{
	switch (mode) {

	case ANSWERMODE_MANUAL:       return "manual";
	case ANSWERMODE_EARLY:        return "early";
	case ANSWERMODE_AUTO:         return "auto";
	case ANSWERMODE_EARLY_AUDIO:  return "early-audio";
	case ANSWERMODE_EARLY_VIDEO:  return "early-video";
	default: return "???";
	}
}


static const char *rel100_mode_str(enum rel100_mode mode)
{
	switch (mode) {

	case REL100_ENABLED:    return "yes";
	case REL100_DISABLED:   return "no";
	case REL100_REQUIRED:   return "required";
	default: return "???";
	}
}


static const char *dtmfmode_str(enum dtmfmode mode)
{
	switch (mode) {

	case DTMFMODE_RTP_EVENT: return "rtpevent";
	case DTMFMODE_SIP_INFO:  return "info";
	case DTMFMODE_AUTO: 	 return "auto";
	default: return "???";
	}
}


static const char *sipansbeep_str(enum sipansbeep beep)
{
	switch (beep) {

	case SIPANSBEEP_OFF:   return "off";
	case SIPANSBEEP_ON:    return "on";
	case SIPANSBEEP_LOCAL: return "local";
	default: return "???";
	}
}


static const char *inreq_mode_str(enum inreq_mode mode)
{
	switch (mode) {

	case INREQ_MODE_OFF:      return "no";
	case INREQ_MODE_ON:       return "yes";
	default: return "???";
	}
}


/**
 * Get the media encryption of an account
 *
 * @param acc User-Agent account
 *
 * @return Media encryption id or NULL if not set
 */
const char *account_mediaenc(const struct account *acc)
{
	return acc ? acc->mencid : NULL;
}


/**
 * Get the media NAT handling of an account
 *
 * @param acc User-Agent account
 *
 * @return Media NAT handling id or NULL if not set
 */
const char *account_medianat(const struct account *acc)
{
	return acc ? acc->mnatid : NULL;
}


/**
 * Get MWI capability of an account
 *
 * @param acc User-Agent account
 *
 * @return true or false
 */
bool account_mwi(const struct account *acc)
{
	if (!acc)
		return false;

	return acc->mwi;
}


/**
 * Get call transfer capability of an account
 *
 * @param acc User-Agent account
 *
 * @return true or false
 */
bool account_call_transfer(const struct account *acc)
{
	if (!acc)
		return false;

	return acc->refer;
}


/**
 * Get rtcp_mux capability of an account
 *
 * @param acc User-Agent account
 *
 * @return true or false
 */
bool account_rtcp_mux(const struct account *acc)
{
	if (!acc)
		return false;

	return acc->rtcp_mux;
}


/**
 * Get extra parameter value of an account
 *
 * @param acc User-Agent account
 *
 * @return extra parameter value
 */
const char *account_extra(const struct account *acc)
{
	return acc ? acc->extra : NULL;
}


/**
 * Auto complete a SIP uri, add scheme and domain if missing
 *
 * @param acc User-Agent account
 * @param buf Target buffer to print SIP uri
 * @param uri Input SIP uri
 *
 * @return 0 if success, otherwise errorcode
 */
int account_uri_complete(const struct account *acc, struct mbuf *buf,
			 const char *uri)
{
	char *str;
	struct pl pl;
	int err;

	pl_set_str(&pl, uri);
	err = account_uri_complete_strdup(acc, &str, &pl);
	if (err)
		return err;

	err = mbuf_write_str(buf, str);
	mem_deref(str);

	return err;
}


/**
 * Auto complete a SIP uri, add scheme and domain if missing
 *
 * @param acc  User-Agent account
 * @param strp Pointer to destination string; allocated and set
 * @param uri  Input SIP uri pointer-length string
 *
 * @return 0 if success, otherwise errorcode
 */
int account_uri_complete_strdup(const struct account *acc, char **strp,
				const struct pl *uri)
{
	struct sa sa_addr;
	bool uri_is_ip;
	char *uridup;
	char *host;
	char *c;
	bool complete = false;
	struct mbuf *mb;
	struct pl trimmed;
	int err = 0;

	if (!strp || !pl_isset(uri))
		return EINVAL;

	/* Skip initial whitespace */
	trimmed = *uri;
	err = pl_ltrim(&trimmed);
	if (err)
		return err;

	mb = mbuf_alloc(64);
	if (!mb)
		return ENOMEM;

	/* Append sip: scheme if missing */
	if (re_regex(trimmed.p, trimmed.l, "sip:"))
		err |= mbuf_printf(mb, "sip:");
	else
		complete = true;

	err |= mbuf_write_pl(mb, &trimmed);
	if (!acc || err)
		goto out;

	if (complete)
		goto out;

	/* Append domain if missing and uri is not IP address */

	/* check if uri is valid IP address */
	err = pl_strdup(&uridup, &trimmed);
	if (err)
		goto out;

	if (!strncmp(uridup, "sip:", 4))
		host = uridup + 4;
	else
		host = uridup;

	c = strchr(host, ';');
	if (c)
		*c = 0;

	uri_is_ip =
		!sa_decode(&sa_addr, host, strlen(host)) ||
		!sa_set_str(&sa_addr, host, 0);
	if (!uri_is_ip && host[0] == '[' && (c = strchr(host, ']'))) {
		*c = 0;
		uri_is_ip = !sa_set_str(&sa_addr, host+1, 0);
	}

	mem_deref(uridup);

	if (!uri_is_ip &&
	    0 != re_regex(trimmed.p, trimmed.l, "[^@]+@[^]+", NULL, NULL)) {
		if (AF_INET6 == acc->luri.af)
			err |= mbuf_printf(mb, "@[%r]",
					   &acc->luri.host);
		else
			err |= mbuf_printf(mb, "@%r",
					   &acc->luri.host);

		/* Also append port if specified and not 5060 */
		switch (acc->luri.port) {

		case 0:
		case SIP_PORT:
			break;

		default:
			err |= mbuf_printf(mb, ":%u", acc->luri.port);
			break;
		}
	}

out:
	if (!err) {
		mbuf_set_pos(mb, 0);
		err = mbuf_strdup(mb, strp, mbuf_get_left(mb));
	}

	mem_deref(mb);
	return err;
}


/**
 * Print the account debug information
 *
 * @param pf  Print function
 * @param acc User-Agent account
 *
 * @return 0 if success, otherwise errorcode
 */
int account_debug(struct re_printf *pf, const struct account *acc)
{
	struct le *le;
	size_t i;
	int err = 0;

	if (!acc)
		return 0;

	err |= re_hprintf(pf, "\nAccount:\n");

	err |= re_hprintf(pf, " address:      %s\n", acc->buf);
	err |= re_hprintf(pf, " luri:         %H\n",
			  uri_encode, &acc->luri);
	err |= re_hprintf(pf, " aor:          %s\n", acc->aor);
	err |= re_hprintf(pf, " dispname:     %s\n", acc->dispname);

	err |= re_hprintf(pf, " 100rel:           %s\n",
			  rel100_mode_str(acc->rel100_mode));
	err |= re_hprintf(pf, " answerdelay:      %d\n", acc->adelay);
	err |= re_hprintf(pf, " answermode:       %s\n",
			  answermode_str(acc->answermode));

	if (!list_isempty(&acc->aucodecl)) {
		err |= re_hprintf(pf, " audio_codecs:    ");
		for (le = list_head(&acc->aucodecl); le; le = le->next) {
			const struct aucodec *ac = le->data;
			err |= re_hprintf(pf, " %s/%u/%u",
					  ac->name, ac->srate, ac->ch);
		}
		err |= re_hprintf(pf, "\n");
	}

	err |= re_hprintf(pf, " autoredirect:     %s\n",
			  acc->autoredirect ? "yes" : "no");
	err |= re_hprintf(pf, " autelev_pt:       %u\n", acc->autelev_pt);
	err |= re_hprintf(pf, " auth_user:        %s\n", acc->auth_user);
	err |= re_hprintf(pf, " call_transfer:    %s\n",
			  account_call_transfer(acc) ? "yes" : "no");
	err |= re_hprintf(pf, " catchall:         %s\n",
			  acc->catchall ? "yes" : "no");
	err |= re_hprintf(pf, " cert:             %s\n", acc->cert);
	err |= re_hprintf(pf, " dtmfmode:         %s\n",
			  dtmfmode_str(acc->dtmfmode));
	err |= re_hprintf(pf, " extra:            %s\n",
			  acc->extra ? acc->extra : "none");
	err |= re_hprintf(pf, " inreq_allowed:    %s\n",
			  inreq_mode_str(acc->inreq_mode));
	err |= re_hprintf(pf, " mediaenc:         %s\n",
			  acc->mencid ? acc->mencid : "none");
	err |= re_hprintf(pf, " medianat:         %s\n",
			  acc->mnatid ? acc->mnatid : "none");
	err |= re_hprintf(pf, " mwi:              %s\n",
			  account_mwi(acc) ? "yes" : "no");
	err |= re_hprintf(pf, " natpinhole:       %s\n",
			  acc->pinhole ? "yes" : "no");
	for (i=0; i<RE_ARRAY_SIZE(acc->outboundv); i++) {
		if (acc->outboundv[i]) {
			err |= re_hprintf(pf, " outbound%zu:        %s\n",
					  i+1, acc->outboundv[i]);
		}
	}
<<<<<<< HEAD
	err |= re_hprintf(pf, " ptime:            %u\n", acc->ptime);
	err |= re_hprintf(pf, " prio:             %u\n", acc->prio);
	err |= re_hprintf(pf, " pubint:           %u\n", acc->pubint);
	err |= re_hprintf(pf, " regint:           %u\n", acc->regint);
	err |= re_hprintf(pf, " regq:             %s\n", acc->regq);
	err |= re_hprintf(pf, " rtcp_mux:         %s\n",
=======
	err |= re_hprintf(pf, " check_origin  %s\n",
			  account_check_origin(acc) ? "yes" : "no");
	err |= re_hprintf(pf, " mwi:          %s\n",
			  account_mwi(acc) ? "yes" : "no");
	err |= re_hprintf(pf, " ptime:        %u\n", acc->ptime);
	err |= re_hprintf(pf, " regint:       %u\n", acc->regint);
	err |= re_hprintf(pf, " prio:         %u\n", acc->prio);
	err |= re_hprintf(pf, " pubint:       %u\n", acc->pubint);
	err |= re_hprintf(pf, " regq:         %s\n", acc->regq);
	err |= re_hprintf(pf, " inreq_allowed:%s\n",
			  inreq_mode_str(acc->inreq_mode));
	err |= re_hprintf(pf, " sipnat:       %s\n", acc->sipnat);
	err |= re_hprintf(pf, " stunuser:     %s\n", acc->stun_user);
	err |= re_hprintf(pf, " stunserver:   %H\n",
			  stunuri_print, acc->stun_host);
	err |= re_hprintf(pf, " rtcp_mux:     %s\n",
>>>>>>> d0914993
			  acc->rtcp_mux ? "yes" : "no");
	err |= re_hprintf(pf, " sipnat:           %s\n", acc->sipnat);
	err |= re_hprintf(pf, " stunuser:         %s\n", acc->stun_user);
	err |= re_hprintf(pf, " stunserver:       %H\n",
			  stunuri_print, acc->stun_host);
	err |= re_hprintf(pf, " sipans:           %s\n",
			  acc->sipans ? "yes" : "no");
	err |= re_hprintf(pf, " sipansbeep:       %s\n",
			  sipansbeep_str(acc->sipansbeep));
	err |= re_hprintf(pf, " sip_autoredirect: %s\n",
			  acc->autoredirect ? "yes" : "no");

	if (!list_isempty(&acc->vidcodecl)) {
		err |= re_hprintf(pf, " video_codecs:    ");
		for (le = list_head(&acc->vidcodecl); le; le = le->next) {
			const struct vidcodec *vc = le->data;
			err |= re_hprintf(pf, " %s", vc->name);
		}
		err |= re_hprintf(pf, "\n");
	}

	return err;
}


/**
 * Print the account information in JSON
 *
 * @param od  Account dict
 * @param odcfg  Configuration dict
 * @param acc User-Agent account
 *
 * @return 0 if success, otherwise errorcode
 */
int account_json_api(struct odict *od, struct odict *odcfg,
		const struct account *acc)
{
	int err = 0;
	struct odict *obn = NULL;
	size_t i;

	if (!acc)
		return 0;

	/* account */
	err |= odict_entry_add(od, "aor", ODICT_STRING, acc->aor);
	if (acc->dispname) {
		err |= odict_entry_add(od, "display_name", ODICT_STRING,
				acc->dispname);
	}

	/* config */
	if (acc->sipnat) {
		err |= odict_entry_add(odcfg, "sip_nat", ODICT_STRING,
				acc->sipnat);
	}

	err |= odict_alloc(&obn, 8);
	for (i=0; i<RE_ARRAY_SIZE(acc->outboundv); i++) {
		if (acc->outboundv[i]) {
			err |= odict_entry_add(obn, "outbound", ODICT_STRING,
					acc->outboundv[i]);
		}
	}
	err |= odict_entry_add(odcfg, "sip_nat_outbound", ODICT_ARRAY, obn);

	const char *stunhost =
		account_stun_host(acc) ? account_stun_host(acc) : "";
	err |= odict_entry_add(odcfg, "stun_host", ODICT_STRING, stunhost);
	err |= odict_entry_add(odcfg, "stun_port", ODICT_INT,
			account_stun_port(acc));
	if (acc->stun_user) {
		err |= odict_entry_add(odcfg, "stun_user", ODICT_STRING,
				acc->stun_user);
	}

	err |= odict_entry_add(odcfg, "rel100_mode", ODICT_STRING,
			rel100_mode_str(acc->rel100_mode));
	err |= odict_entry_add(odcfg, "answer_mode", ODICT_STRING,
			answermode_str(acc->answermode));
	err |= odict_entry_add(odcfg, "inreq_allowed", ODICT_STRING,
			inreq_mode_str(acc->inreq_mode));
	err |= odict_entry_add(odcfg, "call_transfer", ODICT_BOOL, acc->refer);

	err |= odict_entry_add(odcfg, "packet_time", ODICT_INT,
			account_ptime(acc));

	mem_deref(obn);
	return err;
}


const char* account_uas_user(const struct account *acc)
{
	if (!acc)
		return NULL;

	return acc->uas_user;
}


const char* account_uas_pass(const struct account *acc)
{
	if (!acc)
		return NULL;

	return acc->uas_pass;
}


bool account_uas_isset(const struct account *acc)
{
	if (!acc)
		return false;

	return acc->uas_user || acc->uas_pass;
}


/**
 * Get the incoming out-of-dialog request mode of an account
 *
 * @param acc User-Agent account
 *
 * @return inreq_mode
 */
enum inreq_mode account_inreq_mode(const struct account *acc)
{
	return acc ? acc->inreq_mode : INREQ_MODE_ON;
}


/**
 * Set the incoming out-of-dialog request mode of an account
 *
 * @param acc  User-Agent account
 * @param mode Incoming request mode
 *
 * @return 0 if success, otherwise errorcode
 */
int account_set_inreq_mode(struct account *acc, enum inreq_mode mode)
{
	if (!acc)
		return EINVAL;

	if ((mode != INREQ_MODE_OFF) && (mode != INREQ_MODE_ON)) {
		warning("account: invalid inreq_allowed : '%d'\n", mode);
		return EINVAL;
	}

	acc->inreq_mode = mode;

	return 0;
}<|MERGE_RESOLUTION|>--- conflicted
+++ resolved
@@ -2095,6 +2095,8 @@
 	err |= re_hprintf(pf, " catchall:         %s\n",
 			  acc->catchall ? "yes" : "no");
 	err |= re_hprintf(pf, " cert:             %s\n", acc->cert);
+	err |= re_hprintf(pf, " check_origin  %s\n",
+			  account_check_origin(acc) ? "yes" : "no");
 	err |= re_hprintf(pf, " dtmfmode:         %s\n",
 			  dtmfmode_str(acc->dtmfmode));
 	err |= re_hprintf(pf, " extra:            %s\n",
@@ -2115,31 +2117,12 @@
 					  i+1, acc->outboundv[i]);
 		}
 	}
-<<<<<<< HEAD
 	err |= re_hprintf(pf, " ptime:            %u\n", acc->ptime);
 	err |= re_hprintf(pf, " prio:             %u\n", acc->prio);
 	err |= re_hprintf(pf, " pubint:           %u\n", acc->pubint);
 	err |= re_hprintf(pf, " regint:           %u\n", acc->regint);
 	err |= re_hprintf(pf, " regq:             %s\n", acc->regq);
 	err |= re_hprintf(pf, " rtcp_mux:         %s\n",
-=======
-	err |= re_hprintf(pf, " check_origin  %s\n",
-			  account_check_origin(acc) ? "yes" : "no");
-	err |= re_hprintf(pf, " mwi:          %s\n",
-			  account_mwi(acc) ? "yes" : "no");
-	err |= re_hprintf(pf, " ptime:        %u\n", acc->ptime);
-	err |= re_hprintf(pf, " regint:       %u\n", acc->regint);
-	err |= re_hprintf(pf, " prio:         %u\n", acc->prio);
-	err |= re_hprintf(pf, " pubint:       %u\n", acc->pubint);
-	err |= re_hprintf(pf, " regq:         %s\n", acc->regq);
-	err |= re_hprintf(pf, " inreq_allowed:%s\n",
-			  inreq_mode_str(acc->inreq_mode));
-	err |= re_hprintf(pf, " sipnat:       %s\n", acc->sipnat);
-	err |= re_hprintf(pf, " stunuser:     %s\n", acc->stun_user);
-	err |= re_hprintf(pf, " stunserver:   %H\n",
-			  stunuri_print, acc->stun_host);
-	err |= re_hprintf(pf, " rtcp_mux:     %s\n",
->>>>>>> d0914993
 			  acc->rtcp_mux ? "yes" : "no");
 	err |= re_hprintf(pf, " sipnat:           %s\n", acc->sipnat);
 	err |= re_hprintf(pf, " stunuser:         %s\n", acc->stun_user);
