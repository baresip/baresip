/**
 * @file stream.c  Generic Media Stream
 *
 * Copyright (C) 2010 Creytiv.com
 */
#include <string.h>
#include <time.h>
#include <re.h>
#include <baresip.h>
#include "core.h"


/** Magic number */
#define MAGIC 0x00511ea3
#include "magic.h"


enum {
	RTP_RECV_SIZE = 8192,
	RTP_CHECK_INTERVAL = 1000,  /* how often to check for RTP [ms] */
	PORT_DISCARD = 9,
};


static bool mnat_ready(const struct stream *strm)
{
	if (strm->mnat && strm->mnat->wait_connected)
		return strm->mnat_connected;
	else
		return true;
}


static void stream_close(struct stream *strm, int err)
{
	stream_error_h *errorh = strm->errorh;

	strm->terminated = true;
	strm->errorh = NULL;

	if (errorh) {
		errorh(strm, err, strm->errorh_arg);
	}
}


static void check_rtp_handler(void *arg)
{
	struct stream *strm = arg;
	const uint64_t now = tmr_jiffies();
	int diff_ms;

	MAGIC_CHECK(strm);

	tmr_start(&strm->tmr_rtp, RTP_CHECK_INTERVAL,
		  check_rtp_handler, strm);

	/* If no RTP was received at all, check later */
	if (!strm->ts_last)
		return;

	/* We are in sendrecv mode, check when the last RTP packet
	 * was received.
	 */
	if (sdp_media_dir(strm->sdp) == SDP_SENDRECV) {

		diff_ms = (int)(now - strm->ts_last);

		debug("stream: last \"%s\" RTP packet: %d milliseconds\n",
		      sdp_media_name(strm->sdp), diff_ms);

		/* check for large jumps in time */
		if (diff_ms > (3600 * 1000)) {
			strm->ts_last = 0;
			return;
		}

		if (diff_ms > (int)strm->rtp_timeout_ms) {

			info("stream: no %s RTP packets received for"
			     " %d milliseconds\n",
			     sdp_media_name(strm->sdp), diff_ms);

			stream_close(strm, ETIMEDOUT);
		}
	}
	else {
		re_printf("check_rtp: not checking (dir=%s)\n",
			  sdp_dir_name(sdp_media_dir(strm->sdp)));
	}
}


static inline int lostcalc(struct stream *s, uint16_t seq)
{
	const uint16_t delta = seq - s->pseq;
	int lostc;

	if (s->pseq == (uint32_t)-1)
		lostc = 0;
	else if (delta == 0)
		return -1;
	else if (delta < 3000)
		lostc = delta - 1;
	else if (delta < 0xff9c)
		lostc = 0;
	else
		return -2;

	s->pseq = seq;

	return lostc;
}


static void print_rtp_stats(const struct stream *s)
{
	bool started = s->metric_tx.n_packets>0 || s->metric_rx.n_packets>0;

	if (!started)
		return;

	info("\n%-9s       Transmit:     Receive:\n"
	     "packets:        %7u      %7u\n"
	     "avg. bitrate:   %7.1f      %7.1f  (kbit/s)\n"
	     "errors:         %7d      %7d\n"
	     ,
	     sdp_media_name(s->sdp),
	     s->metric_tx.n_packets, s->metric_rx.n_packets,
	     1.0*metric_avg_bitrate(&s->metric_tx)/1000.0,
	     1.0*metric_avg_bitrate(&s->metric_rx)/1000.0,
	     s->metric_tx.n_err, s->metric_rx.n_err
	     );

	if (s->rtcp_stats.tx.sent || s->rtcp_stats.rx.sent) {

		info("pkt.report:     %7u      %7u\n"
		     "lost:           %7d      %7d\n"
		     "jitter:         %7.1f      %7.1f  (ms)\n",
		     s->rtcp_stats.tx.sent, s->rtcp_stats.rx.sent,
		     s->rtcp_stats.tx.lost, s->rtcp_stats.rx.lost,
		     1.0*s->rtcp_stats.tx.jit/1000,
		     1.0*s->rtcp_stats.rx.jit/1000);
	}
}


static void stream_destructor(void *arg)
{
	struct stream *s = arg;

	if (s->cfg.rtp_stats)
		print_rtp_stats(s);

	metric_reset(&s->metric_tx);
	metric_reset(&s->metric_rx);

	tmr_cancel(&s->tmr_rtp);
	list_unlink(&s->le);
	mem_deref(s->sdp);
	mem_deref(s->mes);
	mem_deref(s->mencs);
	mem_deref(s->mns);
	mem_deref(s->jbuf);
	mem_deref(s->rtp);
	mem_deref(s->cname);
}


static const char *media_name(enum media_type type)
{
	switch (type) {

	case MEDIA_AUDIO: return "audio";
	case MEDIA_VIDEO: return "video";
	default:          return "???";
	}
}


static void handle_rtp(struct stream *s, const struct rtp_header *hdr,
<<<<<<< HEAD
		       struct mbuf *mb, bool loss)
=======
		       struct mbuf *mb, unsigned lostc)
>>>>>>> f04175de
{
	struct rtpext extv[8];
	size_t extc = 0;

	/* RFC 5285 -- A General Mechanism for RTP Header Extensions */
	if (hdr->ext && hdr->x.len && mb) {

		const size_t pos = mb->pos;
		const size_t end = mb->end;
		const size_t ext_stop = mb->pos;
		size_t ext_len;
		size_t i;
		int err;

		if (hdr->x.type != RTPEXT_TYPE_MAGIC) {
			info("stream: unknown ext type ignored (0x%04x)\n",
			     hdr->x.type);
			goto handler;
		}

		ext_len = hdr->x.len*sizeof(uint32_t);
		if (mb->pos < ext_len) {
			warning("stream: corrupt rtp packet,"
				" not enough space for rtpext of %zu bytes\n",
				ext_len);
			return;
		}

		mb->pos = mb->pos - ext_len;
		mb->end = ext_stop;

		for (i=0; i<ARRAY_SIZE(extv) && mbuf_get_left(mb); i++) {

			err = rtpext_decode(&extv[i], mb);
			if (err) {
				warning("stream: rtpext_decode failed (%m)\n",
					err);
				return;
			}
		}

		extc = i;

		mb->pos = pos;
		mb->end = end;
	}

 handler:
<<<<<<< HEAD
	s->rtph(hdr, extv, extc, mb, loss, s->arg);
=======
	s->rtph(hdr, extv, extc, mb, lostc, s->arg);
>>>>>>> f04175de
}


static inline bool is_rtcp_packet(unsigned pt)
{
	return 64 <= pt && pt <= 95;
}


static void rtp_handler(const struct sa *src, const struct rtp_header *hdr,
			struct mbuf *mb, void *arg)
{
	struct stream *s = arg;
	bool flush = false;
	int err;

	MAGIC_CHECK(s);

	if (is_rtcp_packet(hdr->pt)) {
		info("stream: drop incoming RTCP packet on RTP port"
		     " (pt=%u)\n", hdr->pt);
		return;
	}

	s->ts_last = tmr_jiffies();

	if (!mbuf_get_left(mb))
		return;

	if (!(sdp_media_ldir(s->sdp) & SDP_RECVONLY))
		return;

	/* The marker bit indicates the beginning of a talkspurt. */
	if (hdr->m && s->type == MEDIA_AUDIO)
		flush = true;

	metric_add_packet(&s->metric_rx, mbuf_get_left(mb));

	if (!s->rtp_estab) {
		info("stream: incoming rtp for '%s' established"
		     ", receiving from %J\n",
		     sdp_media_name(s->sdp), src);
		s->rtp_estab = true;
	}

	if (!s->pseq_set) {
		s->ssrc_rx = hdr->ssrc;
		s->pseq = hdr->seq - 1;
		s->pseq_set = true;
	}
	else if (hdr->ssrc != s->ssrc_rx) {

		info("stream: %s: SSRC changed 0x%x -> 0x%x"
		     " (%u bytes from %J)\n",
		     sdp_media_name(s->sdp), s->ssrc_rx, hdr->ssrc,
		     mbuf_get_left(mb), src);

		s->ssrc_rx = hdr->ssrc;
		s->pseq = hdr->seq - 1;
		flush = true;
	}

	if (s->jbuf) {

		struct rtp_header hdr2;
		void *mb2 = NULL;
		int lostc;

		/* Put frame in Jitter Buffer */
		if (flush && s->jbuf_started)
			jbuf_flush(s->jbuf);

		err = jbuf_put(s->jbuf, hdr, mb);
		if (err) {
			info("%s: dropping %u bytes from %J (%m)\n",
			     sdp_media_name(s->sdp), mb->end,
			     src, err);
			s->metric_rx.n_err++;
		}

		if (jbuf_get(s->jbuf, &hdr2, &mb2)) {

			if (!s->jbuf_started)
				return;

			memset(&hdr2, 0, sizeof(hdr2));
		}

		s->jbuf_started = true;

<<<<<<< HEAD
		if (lostcalc(s, hdr2.seq) > 0) {
			handle_rtp(s, &hdr2, mb2, true);
		}

		handle_rtp(s, &hdr2, mb2, false);
=======
		lostc = lostcalc(s, hdr2.seq);

		handle_rtp(s, &hdr2, mb2, lostc > 0 ? lostc : 0);
>>>>>>> f04175de

		mem_deref(mb2);
	}
	else {
<<<<<<< HEAD
		handle_rtp(s, hdr, mb, false);
=======
		handle_rtp(s, hdr, mb, 0);
>>>>>>> f04175de
	}
}


static void rtcp_handler(const struct sa *src, struct rtcp_msg *msg, void *arg)
{
	struct stream *s = arg;
	(void)src;

	MAGIC_CHECK(s);

	s->ts_last = tmr_jiffies();

	if (s->rtcph)
		s->rtcph(msg, s->arg);

	switch (msg->hdr.pt) {

	case RTCP_SR:
		(void)rtcp_stats(s->rtp, msg->r.sr.ssrc, &s->rtcp_stats);

		if (s->cfg.rtp_stats)
			call_set_xrtpstat(s->call);

		ua_event(call_get_ua(s->call), UA_EVENT_CALL_RTCP, s->call,
			 "%s", sdp_media_name(stream_sdpmedia(s)));
		break;

	case RTCP_APP:
		ua_event(call_get_ua(s->call), UA_EVENT_CALL_RTCP, s->call,
			 "%s", sdp_media_name(stream_sdpmedia(s)));
		break;
	}
}


static int stream_sock_alloc(struct stream *s, int af)
{
	struct sa laddr;
	int tos, err;

	if (!s)
		return EINVAL;

	/* we listen on all interfaces */
	sa_init(&laddr, af);

	err = rtp_listen(&s->rtp, IPPROTO_UDP, &laddr,
			 s->cfg.rtp_ports.min, s->cfg.rtp_ports.max,
			 true, rtp_handler, rtcp_handler, s);
	if (err) {
		warning("stream: rtp_listen failed: af=%s ports=%u-%u"
			" (%m)\n", net_af2name(af),
			s->cfg.rtp_ports.min, s->cfg.rtp_ports.max, err);
		return err;
	}

	tos = s->cfg.rtp_tos;
	(void)udp_setsockopt(rtp_sock(s->rtp), IPPROTO_IP, IP_TOS,
			     &tos, sizeof(tos));
	(void)udp_setsockopt(rtcp_sock(s->rtp), IPPROTO_IP, IP_TOS,
			     &tos, sizeof(tos));

	udp_rxsz_set(rtp_sock(s->rtp), RTP_RECV_SIZE);

	udp_sockbuf_set(rtp_sock(s->rtp), 65536);

	return 0;
}


static int start_mediaenc(struct stream *strm)
{
	int err;

	if (strm->menc && strm->menc->mediah) {

		info("stream: starting mediaenc '%s'\n", strm->menc->id);

		err = strm->menc->mediah(&strm->mes, strm->mencs, strm->rtp,
					 rtp_sock(strm->rtp),
					 rtcp_sock(strm->rtp),
					 &strm->raddr_rtp,
					 &strm->raddr_rtcp,
					 strm->sdp);
		if (err) {
			warning("stream: start mediaenc error: %m\n", err);
			return err;
		}
	}

	return 0;
}


static void mnat_connected_handler(const struct sa *raddr1,
				   const struct sa *raddr2, void *arg)
{
	struct stream *strm = arg;
	int err;

	info("stream: mnat connected: raddr %J %J\n", raddr1, raddr2);

	strm->raddr_rtp = *raddr1;

	if (strm->rtcp_mux)
		strm->raddr_rtcp = *raddr1;
	else if (raddr2)
		strm->raddr_rtcp = *raddr2;

	strm->mnat_connected = true;

	if (strm->mencs) {
		err = start_mediaenc(strm);
		if (err)
			stream_close(strm, err);
	}
}


int stream_alloc(struct stream **sp, const struct stream_param *prm,
		 const struct config_avt *cfg,
		 struct call *call, struct sdp_session *sdp_sess,
		 enum media_type type, int label,
		 const struct mnat *mnat, struct mnat_sess *mnat_sess,
		 const struct menc *menc, struct menc_sess *menc_sess,
		 bool offerer,
		 stream_rtp_h *rtph, stream_rtcp_h *rtcph, void *arg)
{
	struct stream *s;
	int err;

	if (!sp || !prm || !cfg || !rtph)
		return EINVAL;

	s = mem_zalloc(sizeof(*s), stream_destructor);
	if (!s)
		return ENOMEM;

	MAGIC_INIT(s);

	s->cfg   = *cfg;
	s->call  = call;
	s->type  = type;
	s->rtph  = rtph;
	s->rtcph = rtcph;
	s->arg   = arg;
	s->pseq  = -1;

	if (prm->use_rtp) {
		err = stream_sock_alloc(s, prm->af);
		if (err) {
			warning("stream: failed to create socket"
				" for media '%s' (%m)\n",
				media_name(type), err);
			goto out;
		}
	}

	err = str_dup(&s->cname, prm->cname);
	if (err)
		goto out;

	/* Jitter buffer */
	if (cfg->jbuf_del.min && cfg->jbuf_del.max) {

		err = jbuf_alloc(&s->jbuf, cfg->jbuf_del.min,
				 cfg->jbuf_del.max);
		if (err)
			goto out;
	}

	err = sdp_media_add(&s->sdp, sdp_sess, media_name(type),
			    s->rtp ? sa_port(rtp_local(s->rtp)) : PORT_DISCARD,
			    (menc && menc->sdp_proto) ? menc->sdp_proto :
			    sdp_proto_rtpavp);
	if (err)
		goto out;

	if (label) {
		err |= sdp_media_set_lattr(s->sdp, true,
					   "label", "%d", label);
	}

	/* RFC 5506 */
	err |= sdp_media_set_lattr(s->sdp, true, "rtcp-rsize", NULL);

	/* RFC 5576 */
	err |= sdp_media_set_lattr(s->sdp, true,
				   "ssrc", "%u cname:%s",
				   rtp_sess_ssrc(s->rtp), prm->cname);

	/* RFC 5761 */
	if (cfg->rtcp_mux &&
	    (offerer || sdp_media_rattr(s->sdp, "rtcp-mux"))) {

		err |= sdp_media_set_lattr(s->sdp, true, "rtcp-mux", NULL);
	}

	if (err)
		goto out;

	if (mnat && s->rtp) {
		s->mnat = mnat;
		err = mnat->mediah(&s->mns, mnat_sess,
				   rtp_sock(s->rtp),
				   cfg->rtcp_mux ? NULL : rtcp_sock(s->rtp),
				   s->sdp, mnat_connected_handler, s);
		if (err)
			goto out;
	}

	if (menc && s->rtp) {
		s->menc  = menc;
		s->mencs = mem_ref(menc_sess);

		if (mnat_ready(s)) {

			err = start_mediaenc(s);
			if (err)
				goto out;
		}
	}

	if (err)
		goto out;

	s->pt_enc = -1;

	metric_init(&s->metric_tx);
	metric_init(&s->metric_rx);

	list_append(call_streaml(call), &s->le, s);

 out:
	if (err)
		mem_deref(s);
	else
		*sp = s;

	return err;
}


/**
 * Get the sdp object from the stream
 *
 * @param strm Stream object
 *
 * @return SDP media object
 */
struct sdp_media *stream_sdpmedia(const struct stream *strm)
{
	return strm ? strm->sdp : NULL;
}


int stream_send(struct stream *s, bool ext, bool marker, int pt, uint32_t ts,
		struct mbuf *mb)
{
	int err = 0;

	if (!s)
		return EINVAL;

	if (!sa_isset(&s->raddr_rtp, SA_ALL))
		return 0;
	if (!(sdp_media_rdir(s->sdp) & SDP_SENDONLY))
		return 0;
	if (s->hold)
		return 0;

	if (!stream_is_ready(s)) {
		warning("stream: send: not ready\n");
		return EINTR;
	}

	metric_add_packet(&s->metric_tx, mbuf_get_left(mb));

	if (pt < 0)
		pt = s->pt_enc;

	if (pt >= 0) {
		err = rtp_send(s->rtp, &s->raddr_rtp, ext,
			       marker, pt, ts, mb);
		if (err)
			s->metric_tx.n_err++;
	}

	return err;
}


static void stream_remote_set(struct stream *s)
{
	if (!s)
		return;

	/* RFC 5761 */
	if (s->cfg.rtcp_mux && sdp_media_rattr(s->sdp, "rtcp-mux")) {

		if (!s->rtcp_mux)
			info("%s: RTP/RTCP multiplexing enabled\n",
			     sdp_media_name(s->sdp));
		s->rtcp_mux = true;

		sdp_media_set_lattr(s->sdp, true, "rtcp-mux", NULL);
	}

	rtcp_enable_mux(s->rtp, s->rtcp_mux);

	sa_cpy(&s->raddr_rtp, sdp_media_raddr(s->sdp));

	if (s->rtcp_mux)
		s->raddr_rtcp = s->raddr_rtp;
	else
		sdp_media_raddr_rtcp(s->sdp, &s->raddr_rtcp);

	if (stream_is_ready(s)) {

		stream_start(s);
	}
}


/**
 * Update the media stream
 *
 * @param s Stream object
 */
void stream_update(struct stream *s)
{
	const struct sdp_format *fmt;
	int err = 0;

	if (!s)
		return;

	info("stream: update\n");

	fmt = sdp_media_rformat(s->sdp, NULL);

	s->pt_enc = fmt ? fmt->pt : -1;

	if (sdp_media_has_media(s->sdp))
		stream_remote_set(s);

	if (s->mencs && mnat_ready(s)) {

		err = start_mediaenc(s);
		if (err) {
			warning("stream: mediaenc update: %m\n", err);
		}
	}
}


void stream_update_encoder(struct stream *s, int pt_enc)
{
	if (!s)
		return;

	if (pt_enc >= 0)
		s->pt_enc = pt_enc;
}


int stream_jbuf_stat(struct re_printf *pf, const struct stream *s)
{
	struct jbuf_stat stat;
	int err;

	if (!s)
		return EINVAL;

	err  = re_hprintf(pf, " %s:", sdp_media_name(s->sdp));

	err |= jbuf_stats(s->jbuf, &stat);
	if (err) {
		err = re_hprintf(pf, "Jbuf stat: (not available)");
	}
	else {
		err = re_hprintf(pf, "Jbuf stat: put=%u get=%u or=%u ur=%u",
				  stat.n_put, stat.n_get,
				  stat.n_overflow, stat.n_underflow);
	}

	return err;
}


void stream_hold(struct stream *s, bool hold)
{
	if (!s)
		return;

	s->hold = hold;
	sdp_media_set_ldir(s->sdp, hold ? SDP_SENDONLY : SDP_SENDRECV);
	stream_reset(s);
}


void stream_set_srate(struct stream *s, uint32_t srate_tx, uint32_t srate_rx)
{
	if (!s)
		return;

	if (srate_tx)
		rtcp_set_srate_tx(s->rtp, srate_tx);
	if (srate_rx)
		rtcp_set_srate_rx(s->rtp, srate_rx);
}


void stream_send_fir(struct stream *s, bool pli)
{
	int err;

	if (!s)
		return;

	if (pli)
		err = rtcp_send_pli(s->rtp, s->ssrc_rx);
	else
		err = rtcp_send_fir(s->rtp, rtp_sess_ssrc(s->rtp));

	if (err) {
		s->metric_tx.n_err++;

		warning("stream: failed to send RTCP %s: %m\n",
			pli ? "PLI" : "FIR", err);
	}
}


void stream_reset(struct stream *s)
{
	if (!s)
		return;

	if (s->jbuf && s->jbuf_started)
		jbuf_flush(s->jbuf);
}


void stream_set_bw(struct stream *s, uint32_t bps)
{
	if (!s)
		return;

	sdp_media_set_lbandwidth(s->sdp, SDP_BANDWIDTH_AS, bps / 1000);
}


void stream_enable_rtp_timeout(struct stream *strm, uint32_t timeout_ms)
{
	if (!strm)
		return;

	strm->rtp_timeout_ms = timeout_ms;

	tmr_cancel(&strm->tmr_rtp);

	if (timeout_ms) {

		info("stream: Enable RTP timeout (%u milliseconds)\n",
		     timeout_ms);

		strm->ts_last = tmr_jiffies();
		tmr_start(&strm->tmr_rtp, 10, check_rtp_handler, strm);
	}
}


void stream_set_error_handler(struct stream *strm,
			      stream_error_h *errorh, void *arg)
{
	if (!strm)
		return;

	strm->errorh     = errorh;
	strm->errorh_arg = arg;
}


int stream_debug(struct re_printf *pf, const struct stream *s)
{
	int err;

	if (!s)
		return 0;

	err  = re_hprintf(pf, " %s dir=%s pt_enc=%d\n", sdp_media_name(s->sdp),
			  sdp_dir_name(sdp_media_dir(s->sdp)),
			  s->pt_enc);

	err |= re_hprintf(pf, " local: %J, remote: %J/%J\n",
			  sdp_media_laddr(s->sdp),
			  &s->raddr_rtp, &s->raddr_rtcp);

	err |= re_hprintf(pf, " mnat: %s (connected=%s)\n",
			  s->mnat ? s->mnat->id : "(none)",
			  s->mnat_connected ? "yes" : "no");

	err |= re_hprintf(pf, " menc: %s (secure=%s)\n",
			  s->menc ? s->menc->id : "(none)",
			  s->menc_secure ? "yes" : "no");

	err |= rtp_debug(pf, s->rtp);
	err |= jbuf_debug(pf, s->jbuf);

	return err;
}


int stream_print(struct re_printf *pf, const struct stream *s)
{
	if (!s)
		return 0;

	return re_hprintf(pf, " %s=%u/%u", sdp_media_name(s->sdp),
			  s->metric_tx.cur_bitrate,
			  s->metric_rx.cur_bitrate);
}


/**
 * Get the RTCP Statistics from a media stream
 *
 * @param strm Stream object
 *
 * @return RTCP Statistics
 */
const struct rtcp_stats *stream_rtcp_stats(const struct stream *strm)
{
	return strm ? &strm->rtcp_stats : NULL;
}


/**
 * Get the call object from the stream
 *
 * @param strm Stream object
 *
 * @return Call object
 */
struct call *stream_call(const struct stream *strm)
{
	return strm ? strm->call : NULL;
}


/**
 * Get the number of transmitted RTP packets
 *
 * @param strm Stream object
 *
 * @return Number of transmitted RTP packets
 */
uint32_t stream_metric_get_tx_n_packets(const struct stream *strm)
{
	return strm ? strm->metric_tx.n_packets : 0;
}


/**
 * Get the number of transmitted RTP bytes
 *
 * @param strm Stream object
 *
 * @return Number of transmitted RTP bytes
 */
uint32_t stream_metric_get_tx_n_bytes(const struct stream *strm)
{
	return strm ? strm->metric_tx.n_bytes : 0;
}


/**
 * Get the number of transmission errors
 *
 * @param strm Stream object
 *
 * @return Number of transmission errors
 */
uint32_t stream_metric_get_tx_n_err(const struct stream *strm)
{
	return strm ? strm->metric_tx.n_err : 0;
}


/**
 * Get the number of received RTP packets
 *
 * @param strm Stream object
 *
 * @return Number of received RTP packets
 */
uint32_t stream_metric_get_rx_n_packets(const struct stream *strm)
{
	return strm ? strm->metric_rx.n_packets : 0;
}


/**
 * Get the number of received RTP bytes
 *
 * @param strm Stream object
 *
 * @return Number of received RTP bytes
 */
uint32_t stream_metric_get_rx_n_bytes(const struct stream *strm)
{
	return strm ? strm->metric_rx.n_bytes : 0;
}


/**
 * Get the number of receive errors
 *
 * @param strm Stream object
 *
 * @return Number of receive errors
 */
uint32_t stream_metric_get_rx_n_err(const struct stream *strm)
{
	return strm ? strm->metric_rx.n_err : 0;
}


int stream_jbuf_reset(struct stream *strm,
		      uint32_t frames_min, uint32_t frames_max)
{
	if (!strm)
		return EINVAL;

	strm->jbuf = mem_deref(strm->jbuf);

	if (frames_min && frames_max)
		return jbuf_alloc(&strm->jbuf, frames_min, frames_max);

	return 0;
}


bool stream_is_ready(const struct stream *strm)
{
	if (!strm)
		return false;

	/* Media NAT */
	if (strm->mnat) {
		if (!mnat_ready(strm))
			return false;
	}

	/* Media Enc */
	if (strm->menc && strm->menc->wait_secure) {

		if (!strm->menc_secure)
			return false;
	}

	if (!sa_isset(&strm->raddr_rtp, SA_ALL))
		return false;

	return !strm->terminated;
}


void stream_set_secure(struct stream *strm, bool secure)
{
	if (!strm)
		return;

	strm->menc_secure = secure;
}


bool stream_is_secure(const struct stream *strm)
{
	return strm ? strm->menc_secure : false;
}


int stream_start(const struct stream *strm)
{
	int err;

	if (!strm)
		return EINVAL;

	debug("stream: %s: starting RTCP with remote %J\n",
			media_name(strm->type), &strm->raddr_rtcp);

	rtcp_start(strm->rtp, strm->cname, &strm->raddr_rtcp);

	/* Send a dummy RTCP packet to open NAT pinhole */
	err = rtcp_send_app(strm->rtp, "PING", (void *)"PONG", 4);
	if (err) {
		warning("stream: rtcp_send_app failed (%m)\n", err);
		return err;
	}

	return 0;
}<|MERGE_RESOLUTION|>--- conflicted
+++ resolved
@@ -179,11 +179,7 @@
 
 
 static void handle_rtp(struct stream *s, const struct rtp_header *hdr,
-<<<<<<< HEAD
-		       struct mbuf *mb, bool loss)
-=======
 		       struct mbuf *mb, unsigned lostc)
->>>>>>> f04175de
 {
 	struct rtpext extv[8];
 	size_t extc = 0;
@@ -232,11 +228,7 @@
 	}
 
  handler:
-<<<<<<< HEAD
-	s->rtph(hdr, extv, extc, mb, loss, s->arg);
-=======
 	s->rtph(hdr, extv, extc, mb, lostc, s->arg);
->>>>>>> f04175de
 }
 
 
@@ -327,26 +319,14 @@
 
 		s->jbuf_started = true;
 
-<<<<<<< HEAD
-		if (lostcalc(s, hdr2.seq) > 0) {
-			handle_rtp(s, &hdr2, mb2, true);
-		}
-
-		handle_rtp(s, &hdr2, mb2, false);
-=======
 		lostc = lostcalc(s, hdr2.seq);
 
 		handle_rtp(s, &hdr2, mb2, lostc > 0 ? lostc : 0);
->>>>>>> f04175de
 
 		mem_deref(mb2);
 	}
 	else {
-<<<<<<< HEAD
-		handle_rtp(s, hdr, mb, false);
-=======
 		handle_rtp(s, hdr, mb, 0);
->>>>>>> f04175de
 	}
 }
 
