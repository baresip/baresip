/**
 * @file src/net.c Networking code
 *
 * Copyright (C) 2010 - 2016 Creytiv.com
 */
#include <re.h>
#include <baresip.h>
#include "core.h"


struct network {
	struct config_net cfg;
	struct sa laddr;
#ifdef HAVE_INET6
	struct sa laddr6;
#endif
	struct tmr tmr;
	struct dnsc *dnsc;
	struct sa nsv[NET_MAX_NS];/**< Configured name servers      */
	uint32_t nsn;        /**< Number of configured name servers */
	uint32_t interval;
	char domain[64];     /**< DNS domain from network           */
	net_change_h *ch;
	void *arg;
};


struct ifentry {
	int af;
	char *ifname;
	struct sa *ip;
	size_t sz;
	bool found;
};


static void net_destructor(void *data)
{
	struct network *net = data;

	tmr_cancel(&net->tmr);
	mem_deref(net->dnsc);
}


static bool if_getname_handler(const char *ifname, const struct sa *sa,
			       void *arg)
{
	struct ifentry *ife = arg;

	if (ife->af != sa_af(sa))
		return false;

	if (sa_cmp(sa, ife->ip, SA_ADDR)) {
		str_ncpy(ife->ifname, ifname, ife->sz);
		ife->found = true;
		return true;
	}

	return false;
}


static int network_if_getname(char *ifname, size_t sz,
			      int af, const struct sa *ip)
{
	struct ifentry ife;
	int err;

	if (!ifname || !sz || !ip)
		return EINVAL;

	ife.af     = af;
	ife.ifname = ifname;
	ife.ip     = (struct sa *)ip;
	ife.sz     = sz;
	ife.found  = false;

	err = net_if_apply(if_getname_handler, &ife);

	return ife.found ? err : ENODEV;
}


static int print_addr(struct re_printf *pf, const struct sa *ip)
{
	if (!ip)
		return 0;

	if (sa_isset(ip, SA_ADDR)) {

		char ifname[256] = "???";

		network_if_getname(ifname, sizeof(ifname), sa_af(ip), ip);

		return re_hprintf(pf, "%s|%j", ifname, ip);
	}
	else {
		return re_hprintf(pf, "(not set)");
	}
}


static int net_dnssrv_add(struct network *net, const struct sa *sa)
{
	if (!net)
		return EINVAL;

	if (net->nsn >= ARRAY_SIZE(net->nsv))
		return E2BIG;

	sa_cpy(&net->nsv[net->nsn++], sa);

	return 0;
}


static int net_dns_srv_get(const struct network *net,
			   struct sa *srvv, uint32_t *n, bool *from_sys)
{
	struct sa nsv[NET_MAX_NS];
	uint32_t i, nsn = ARRAY_SIZE(nsv);
	int err;

	err = dns_srv_get(NULL, 0, nsv, &nsn);
	if (err) {
		nsn = 0;
	}

	if (net->nsn) {

		if (net->nsn > *n)
			return E2BIG;

		/* Use any configured nameservers */
		for (i=0; i<net->nsn; i++) {
			srvv[i] = net->nsv[i];
		}

		*n = net->nsn;

		if (from_sys)
			*from_sys = false;
	}
	else {
		if (nsn > *n)
			return E2BIG;

		for (i=0; i<nsn; i++)
			srvv[i] = nsv[i];

		*n = nsn;

		if (from_sys)
			*from_sys = true;
	}

	return 0;
}


/*
 * Check for DNS Server updates
 */
static void dns_refresh(struct network *net)
{
	struct sa nsv[NET_MAX_NS];
	uint32_t nsn;
	int err;

	nsn = ARRAY_SIZE(nsv);

	err = net_dns_srv_get(net, nsv, &nsn, NULL);
	if (err)
		return;

	(void)dnsc_srv_set(net->dnsc, nsv, nsn);
}


/*
 * Detect changes in IP address(es)
 */
static void ipchange_handler(void *arg)
{
	struct network *net = arg;
	bool change;

	tmr_start(&net->tmr, net->interval * 1000, ipchange_handler, net);

	dns_refresh(net);

	change = net_check(net);
	if (change && net->ch) {
		net->ch(net->arg);
	}
}


/**
 * Check if local IP address(es) changed
 *
 * @param net Network instance
 *
 * @return True if changed, otherwise false
 */
bool net_check(struct network *net)
{
	struct sa laddr;
#ifdef HAVE_INET6
	struct sa laddr6;
#endif
	bool change = false;

	if (!net)
		return false;

	laddr = net->laddr;
#ifdef HAVE_INET6
	laddr6 = net->laddr6;
#endif

	if (str_isset(net->cfg.ifname)) {

		if (net_af_enabled(net, AF_INET))
			net_if_getaddr(net->cfg.ifname, AF_INET, &net->laddr);

#ifdef HAVE_INET6
		if (net_af_enabled(net, AF_INET6))
			net_if_getaddr(net->cfg.ifname, AF_INET6,
				       &net->laddr6);
#endif
	}
	else {
		if (net_af_enabled(net, AF_INET))
			net_default_source_addr_get(AF_INET, &net->laddr);

#ifdef HAVE_INET6
		if (net_af_enabled(net, AF_INET6))
			net_default_source_addr_get(AF_INET6, &net->laddr6);
#endif
	}

	if (sa_isset(&net->laddr, SA_ADDR) &&
	    !sa_cmp(&laddr, &net->laddr, SA_ADDR)) {
		change = true;
		info("net: local IPv4 address changed: %j -> %j\n",
		     &laddr, &net->laddr);
	}

#ifdef HAVE_INET6
	if (sa_isset(&net->laddr6, SA_ADDR) &&
	    !sa_cmp(&laddr6, &net->laddr6, SA_ADDR)) {
		change = true;
		info("net: local IPv6 address changed: %j -> %j\n",
		     &laddr6, &net->laddr6);
	}
#endif
	debug("net: check for IP changes: change=%d\n", change);

	return change;
}


/*
 * @param af AF_UNSPEC or AF_INET or AF_INET6
 */
bool net_af_enabled(const struct network *net, int af)
{
	if (!net)
		return false;

	switch (net->cfg.af) {

	case AF_UNSPEC:
		return true;

	default:
		return af == net->cfg.af;
	}
}


static int dns_init(struct network *net)
{
	struct sa nsv[NET_MAX_NS];
	uint32_t nsn = ARRAY_SIZE(nsv);
	int err;

	err = net_dns_srv_get(net, nsv, &nsn, NULL);
	if (err)
		return err;

	return dnsc_alloc(&net->dnsc, NULL, nsv, nsn);
}


/**
 * Return TRUE if libre supports IPv6
 */
static bool check_ipv6(void)
{
	struct sa sa;

	return 0 == sa_set_str(&sa, "::1", 2000);
}


/**
 * Initialise networking
 *
 * @param netp Pointer to allocated network instance
 * @param cfg  Network configuration
 *
 * @return 0 if success, otherwise errorcode
 */
int net_alloc(struct network **netp, const struct config_net *cfg)
{
	struct network *net;
	struct sa nsv[NET_MAX_NS];
	uint32_t nsn = ARRAY_SIZE(nsv);
	char buf4[128] = "", buf6[128] = "";
	int err;

	if (!netp || !cfg)
		return EINVAL;

	re_printf(".... cfg net:  af = %s\n", net_af2name(cfg->af));

	/*
	 * baresip/libre must be built with matching HAVE_INET6 value.
	 * if different the size of `struct sa' will not match and the
	 * application is very likely to crash.
	 */
#ifdef HAVE_INET6
	if (!check_ipv6()) {
		warning("libre was compiled without IPv6-support"
			", but baresip was compiled with\n");
		return EAFNOSUPPORT;
	}
#else
	if (check_ipv6()) {
		warning("libre was compiled with IPv6-support"
			", but baresip was compiled without\n");
		return EAFNOSUPPORT;
	}
#endif

	net = mem_zalloc(sizeof(*net), net_destructor);
	if (!net)
		return ENOMEM;

	net->cfg = *cfg;

	tmr_init(&net->tmr);

	if (cfg->nsc) {
		size_t i;

		for (i=0; i<cfg->nsc; i++) {

			const char *ns = cfg->nsv[i].addr;
			struct sa sa;

			err = sa_decode(&sa, ns, str_len(ns));
			if (err) {
				warning("net: dns_server:"
					" could not decode `%s' (%m)\n",
					ns, err);
				goto out;
			}

			err = net_dnssrv_add(net, &sa);
			if (err) {
				warning("net: failed to add nameserver: %m\n",
					err);
				goto out;
			}
		}
	}

	/* Initialise DNS resolver */
	err = dns_init(net);
	if (err) {
		warning("net: dns_init: %m\n", err);
		goto out;
	}

	sa_init(&net->laddr, AF_INET);

	if (str_isset(cfg->ifname)) {

		struct sa temp_sa;
		bool got_it = false;

		info("Binding to interface or IP address '%s'\n", cfg->ifname);

		/* check for valid IP-address */
		if (0 == sa_set_str(&temp_sa, cfg->ifname, 0)) {

			switch (sa_af(&temp_sa)) {

			case AF_INET:
				net->laddr = temp_sa;
				break;

#ifdef HAVE_INET6
			case AF_INET6:
				net->laddr6 = temp_sa;
				break;
#endif

			default:
				err = EAFNOSUPPORT;
				goto out;
			}

			goto print_network_data;
		}

		if (net_af_enabled(net, AF_INET)) {

			err = net_if_getaddr(cfg->ifname, AF_INET,
					     &net->laddr);
			if (err) {
				info("net: %s: could not get IPv4 address"
				     " (%m)\n",
				     cfg->ifname, err);
			}
			else
				got_it = true;
		}

#ifdef HAVE_INET6
		if (net_af_enabled(net, AF_INET6)) {

			err = net_if_getaddr(cfg->ifname, AF_INET6,
					     &net->laddr6);
			if (err) {
				info("net: %s: could not get IPv6 address"
				     " (%m)\n",
				     cfg->ifname, err);
			}
			else
				got_it = true;
		}
#endif
		if (got_it)
			err = 0;
		else {
			warning("net: %s: could not get network address\n",
				cfg->ifname);
			err = EADDRNOTAVAIL;
			goto out;
		}
	}
	else {
		if (net_af_enabled(net, AF_INET))
			net_default_source_addr_get(AF_INET, &net->laddr);

#ifdef HAVE_INET6
		sa_init(&net->laddr6, AF_INET6);

		if (net_af_enabled(net, AF_INET6))
			net_default_source_addr_get(AF_INET6, &net->laddr6);
#endif
	}

print_network_data:

	if (sa_isset(&net->laddr, SA_ADDR)) {
		re_snprintf(buf4, sizeof(buf4), " IPv4=%H",
			    print_addr, &net->laddr);
	}
#ifdef HAVE_INET6
	if (sa_isset(&net->laddr6, SA_ADDR)) {
		re_snprintf(buf6, sizeof(buf6), " IPv6=%H",
			    print_addr, &net->laddr6);
	}
#endif

	(void)dns_srv_get(net->domain, sizeof(net->domain), nsv, &nsn);

	info("Local network address: %s %s\n", buf4, buf6);

 out:
	if (err)
		mem_deref(net);
	else
		*netp = net;

	return err;
}


/**
 * Use a specific DNS server
 *
 * @param net  Network instance
 * @param srvv DNS Nameservers
 * @param srvc Number of nameservers
 *
 * @return 0 if success, otherwise errorcode
 */
int net_use_nameserver(struct network *net, const struct sa *srvv, size_t srvc)
{
	size_t i;

	if (!net)
		return EINVAL;

	net->nsn = (uint32_t)min(ARRAY_SIZE(net->nsv), srvc);

	if (srvv) {
		for (i=0; i<srvc; i++) {
			net->nsv[i] = srvv[i];
		}
	}

	dns_refresh(net);

	return 0;
}


/**
 * Set network IP address
 *
 * @param net  Network instance
 * @param ip   IP address
 *
 * @return 0 if success, otherwise errorcode
 */
int net_set_address(struct network *net, const struct sa *ip)
{
	if (!net)
		return EINVAL;

	switch (sa_af(ip)) {

	case AF_INET:
		sa_cpy(&net->laddr, ip);
		break;

#ifdef HAVE_INET6
	case AF_INET6:
		sa_cpy(&net->laddr6, ip);
		break;
#endif
	default:
		return EAFNOSUPPORT;
	}

	return 0;
}


/**
 * Check for networking changes with a regular interval
 *
 * @param net       Network instance
 * @param interval  Interval in seconds
 * @param ch        Handler called when a change was detected
 * @param arg       Handler argument
 */
void net_change(struct network *net, uint32_t interval,
		net_change_h *ch, void *arg)
{
	if (!net)
		return;

	net->interval = interval;
	net->ch = ch;
	net->arg = arg;

	if (interval)
		tmr_start(&net->tmr, interval * 1000, ipchange_handler, net);
	else
		tmr_cancel(&net->tmr);
}


/**
 * Force a change in the network interfaces
 *
 * @param net Network instance
 */
void net_force_change(struct network *net)
{
	if (net && net->ch) {
		net->ch(net->arg);
	}
}


/**
 * Print DNS server debug information
 *
 * @param pf     Print handler for debug output
 * @param net    Network instance
 *
 * @return 0 if success, otherwise errorcode
 */
int net_dns_debug(struct re_printf *pf, const struct network *net)
{
	struct sa nsv[NET_MAX_NS];
	uint32_t i, nsn = ARRAY_SIZE(nsv);
	bool from_sys = false;
	int err;

	if (!net)
		return 0;

	err = net_dns_srv_get(net, nsv, &nsn, &from_sys);
	if (err)
		nsn = 0;

	err = re_hprintf(pf, " DNS Servers from %s: (%u)\n",
			 from_sys ? "System" : "Config", nsn);
	for (i=0; i<nsn; i++)
		err |= re_hprintf(pf, "   %u: %J\n", i, &nsv[i]);

	return err;
}


/**
<<<<<<< HEAD
 * Set the preferred address family (AF)
 *
 * @param net Network instance
 * @param af  Preferred address family
=======
 * Set the enabled address family (AF)
 *
 * @param net Network instance
 * @param af  Enabled address family
>>>>>>> 5d728830
 *
 * @return 0 if success, otherwise errorcode
 */
int net_set_af(struct network *net, int af)
{
	if (af != AF_INET && af != AF_INET6 && af != AF_UNSPEC)
		return EAFNOSUPPORT;

	if (net)
		net->cfg.af = af;

	return 0;
}


static bool if_debug_handler(const char *ifname, const struct sa *sa,
			     void *arg)
{
	void **argv = arg;
	struct re_printf *pf = argv[0];
	struct network *net = argv[1];
	int err = 0;

	if (net_af_enabled(net, sa_af(sa)))
		err = re_hprintf(pf, " %10s:  %j\n", ifname, sa);

	return err != 0;
}


/**
 * Get the local IP Address for a specific Address Family (AF)
 *
 * @param net Network instance
 * @param af  Address Family
 *
 * @return Local IP Address
 */
const struct sa *net_laddr_af(const struct network *net, int af)
{
	if (!net)
		return NULL;

	switch (af) {

	case AF_INET:  return &net->laddr;
#ifdef HAVE_INET6
	case AF_INET6: return &net->laddr6;
#endif
	default:       return NULL;
	}
}


/**
 * Get the DNS Client
 *
 * @param net Network instance
 *
 * @return DNS Client
 */
struct dnsc *net_dnsc(const struct network *net)
{
	if (!net)
		return NULL;

	return net->dnsc;
}


/**
 * Get the network domain name
 *
 * @param net Network instance
 *
 * @return Network domain
 */
const char *net_domain(const struct network *net)
{
	if (!net)
		return NULL;

	return net->domain[0] ? net->domain : NULL;
}


/**
 * Print networking debug information
 *
 * @param pf     Print handler for debug output
 * @param net    Network instance
 *
 * @return 0 if success, otherwise errorcode
 */
int net_debug(struct re_printf *pf, const struct network *net)
{
	void *argv[2] = {pf, (void *)net};
	int err;

	if (!net)
		return 0;

	err  = re_hprintf(pf, "--- Network debug ---\n");
<<<<<<< HEAD
	err |= re_hprintf(pf, " Local IPv4:  [%s] %H\n",
			  net_af_enabled(net, AF_INET) ? "E" : ".",
			  print_addr, &net->laddr);
=======
	err |= re_hprintf(pf, " Local IPv4:  %H\n", print_addr, &net->laddr);
>>>>>>> 5d728830
#ifdef HAVE_INET6
	err |= re_hprintf(pf, " Local IPv6:  [%s] %H\n",
			  net_af_enabled(net, AF_INET6) ? "E" : ".",
			  print_addr, &net->laddr6);
#endif
	err |= re_hprintf(pf, " Domain: %s\n", net->domain);

	err |= re_hprintf(pf, "net interfaces:\n");
	err |= net_if_apply(if_debug_handler, argv);

	err |= net_dns_debug(pf, net);

	return err;
}<|MERGE_RESOLUTION|>--- conflicted
+++ resolved
@@ -625,17 +625,10 @@
 
 
 /**
-<<<<<<< HEAD
- * Set the preferred address family (AF)
- *
- * @param net Network instance
- * @param af  Preferred address family
-=======
  * Set the enabled address family (AF)
  *
  * @param net Network instance
  * @param af  Enabled address family
->>>>>>> 5d728830
  *
  * @return 0 if success, otherwise errorcode
  */
@@ -739,13 +732,9 @@
 		return 0;
 
 	err  = re_hprintf(pf, "--- Network debug ---\n");
-<<<<<<< HEAD
 	err |= re_hprintf(pf, " Local IPv4:  [%s] %H\n",
 			  net_af_enabled(net, AF_INET) ? "E" : ".",
 			  print_addr, &net->laddr);
-=======
-	err |= re_hprintf(pf, " Local IPv4:  %H\n", print_addr, &net->laddr);
->>>>>>> 5d728830
 #ifdef HAVE_INET6
 	err |= re_hprintf(pf, " Local IPv6:  [%s] %H\n",
 			  net_af_enabled(net, AF_INET6) ? "E" : ".",
