--- conflicted
+++ resolved
@@ -212,13 +212,7 @@
 {
 	struct rtp_receiver *rx = arg;
 
-<<<<<<< HEAD
-	MAGIC_CHECK(rx);
-
-	err = re_thread_init();
-=======
 	int err = re_thread_init();
->>>>>>> ad549677
 	if (err)
 		return err;
 
