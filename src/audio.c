--- conflicted
+++ resolved
@@ -89,12 +89,8 @@
 	struct auresamp resamp;       /**< Optional resampler for DSP      */
 	struct list filtl;            /**< Audio filters in encoding order */
 	struct mbuf *mb;              /**< Buffer for outgoing RTP packets */
-<<<<<<< HEAD
-	char *module;
-	char *device;             /**< Audio source device name        */
-=======
+	char *module;                 /**< Audio source module name        */
 	char *device;                 /**< Audio source device name        */
->>>>>>> 8a8b4cde
 	void *sampv;                  /**< Sample buffer                   */
 	int16_t *sampv_rs;            /**< Sample buffer for resampler     */
 	uint32_t ptime;               /**< Packet time for sending         */
@@ -277,6 +273,7 @@
 	mem_deref(a->rx.aubuf);
 	mem_deref(a->tx.sampv_rs);
 	mem_deref(a->rx.sampv_rs);
+	mem_deref(a->tx.module);
 	mem_deref(a->tx.device);
 	mem_deref(a->rx.device);
 
@@ -285,9 +282,6 @@
 
 	mem_deref(a->strm);
 	mem_deref(a->telev);
-
-	mem_deref(a->tx.module);
-	mem_deref(a->tx.device);
 }
 
 
@@ -1225,7 +1219,6 @@
 		goto out;
 
 	auresamp_init(&tx->resamp);
-<<<<<<< HEAD
 
 	acc = call_account(call);
 	if (acc && acc->ausrc_mod) {
@@ -1233,19 +1226,14 @@
 		tx->module = mem_ref(acc->ausrc_mod);
 		tx->device = mem_ref(acc->ausrc_dev);
 
-		re_printf(".... audio: using account specific source:"
-			  " (%s,%s)\n",
-			  tx->module,
-			  tx->device);
+		info("audio: using account specific source: (%s,%s)\n",
+		     tx->module, tx->device);
 	}
 	else {
 		err  = str_dup(&tx->module, a->cfg.src_mod);
 		err |= str_dup(&tx->device, a->cfg.src_dev);
 	}
 
-=======
-	err |= str_dup(&tx->device, a->cfg.src_dev);
->>>>>>> 8a8b4cde
 	tx->ptime  = ptime;
 	tx->ts_ext = tx->ts_base = rand_u16();
 	tx->marker = true;
@@ -2173,15 +2161,10 @@
 	a->tx.device = mem_deref(a->tx.device);
 	a->rx.device = mem_deref(a->rx.device);
 
-<<<<<<< HEAD
-	str_dup(&a->tx.device, src);
-	str_ncpy(a->rx.device, play, sizeof(a->rx.device));
-=======
 	err  = str_dup(&a->tx.device, src);
 	err |= str_dup(&a->rx.device, play);
 
 	return err;
->>>>>>> 8a8b4cde
 }
 
 
