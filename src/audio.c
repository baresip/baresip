/**
 * @file src/audio.c  Audio stream
 *
 * Copyright (C) 2010 Creytiv.com
 * \ref GenericAudioStream
 */
#define _DEFAULT_SOURCE 1
#define _BSD_SOURCE 1
#include <string.h>
#include <stdlib.h>
#ifdef HAVE_UNISTD_H
#include <unistd.h>
#endif
#ifdef HAVE_PTHREAD
#include <pthread.h>
#endif
#include <re.h>
#include <rem.h>
#include <baresip.h>
#include "core.h"


/** Magic number */
#define MAGIC 0x000a0d10
#include "magic.h"


/**
 * \page GenericAudioStream Generic Audio Stream
 *
 * Implements a generic audio stream. The application can allocate multiple
 * instances of a audio stream, mapping it to a particular SDP media line.
 * The audio object has a DSP sound card sink and source, and an audio encoder
 * and decoder. A particular audio object is mapped to a generic media
 * stream object. Each audio channel has an optional audio filtering chain.
 *
 *<pre>
 *            write  read
 *              |    /|\
 *             \|/    |
 * .------.   .---------.    .-------.
 * |filter|<--|  audio  |--->|encoder|
 * '------'   |         |    |-------|
 *            | object  |--->|decoder|
 *            '---------'    '-------'
 *              |    /|\
 *              |     |
 *             \|/    |
 *         .------. .-----.
 *         |auplay| |ausrc|
 *         '------' '-----'
 *</pre>
 */

enum {
	MAX_SRATE       = 48000,  /* Maximum sample rate in [Hz] */
	MAX_CHANNELS    =     2,  /* Maximum number of channels  */
	MAX_PTIME       =    60,  /* Maximum packet time in [ms] */

	AUDIO_SAMPSZ    = MAX_SRATE * MAX_CHANNELS * MAX_PTIME / 1000,
};


/**
 * Audio transmit/encoder
 *
 *
 \verbatim

 Processing encoder pipeline:

 .    .-------.   .-------.   .--------.   .--------.   .--------.
 |    |       |   |       |   |        |   |        |   |        |
 |O-->| ausrc |-->| aubuf |-->| resamp |-->| aufilt |-->| encode |---> RTP
 |    |       |   |       |   |        |   |        |   |        |
 '    '-------'   '-------'   '--------'   '--------'   '--------'

 \endverbatim
 *
 */
struct autx {
	struct ausrc_st *ausrc;       /**< Audio Source                    */
	struct ausrc_prm ausrc_prm;   /**< Audio Source parameters         */
	const struct aucodec *ac;     /**< Current audio encoder           */
	struct auenc_state *enc;      /**< Audio encoder state (optional)  */
	struct aubuf *aubuf;          /**< Packetize outgoing stream       */
	size_t aubuf_maxsz;           /**< Maximum aubuf size in [bytes]   */
	volatile bool aubuf_started;  /**< Aubuf was started flag          */
	struct auresamp resamp;       /**< Optional resampler for DSP      */
	struct list filtl;            /**< Audio filters in encoding order */
	struct mbuf *mb;              /**< Buffer for outgoing RTP packets */
	char device[128];             /**< Audio source device name        */
	void *sampv;                  /**< Sample buffer                   */
	int16_t *sampv_rs;            /**< Sample buffer for resampler     */
	uint32_t ptime;               /**< Packet time for sending         */
	uint64_t ts_ext;              /**< Ext. Timestamp for outgoing RTP */
	uint32_t ts_base;             /**< First timestamp sent            */
	uint32_t ts_tel;              /**< Timestamp for Telephony Events  */
	size_t psize;                 /**< Packet size for sending         */
	bool marker;                  /**< Marker bit for outgoing RTP     */
	bool muted;                   /**< Audio source is muted           */
	int cur_key;                  /**< Currently transmitted event     */
	enum aufmt src_fmt;           /**< Sample format for audio source  */
	enum aufmt enc_fmt;           /**< Sample format for encoder       */
	bool need_conv;               /**< Sample format conversion needed */

	struct {
		uint64_t aubuf_overrun;
		uint64_t aubuf_underrun;
	} stats;

#ifdef HAVE_PTHREAD
	union {
		struct {
			pthread_t tid;/**< Audio transmit thread           */
			bool run;     /**< Audio transmit thread running   */
		} thr;
	} u;
#endif
};


/**
 * Audio receive/decoder
 *
 \verbatim

 Processing decoder pipeline:

       .--------.   .-------.   .--------.   .--------.   .--------.
 |\    |        |   |       |   |        |   |        |   |        |
 | |<--| auplay |<--| aubuf |<--| resamp |<--| aufilt |<--| decode |<--- RTP
 |/    |        |   |       |   |        |   |        |   |        |
       '--------'   '-------'   '--------'   '--------'   '--------'

 \endverbatim
 */
struct aurx {
	struct auplay_st *auplay;     /**< Audio Player                    */
	struct auplay_prm auplay_prm; /**< Audio Player parameters         */
	const struct aucodec *ac;     /**< Current audio decoder           */
	struct audec_state *dec;      /**< Audio decoder state (optional)  */
	struct aubuf *aubuf;          /**< Incoming audio buffer           */
	size_t aubuf_maxsz;           /**< Maximum aubuf size in [bytes]   */
	volatile bool aubuf_started;  /**< Aubuf was started flag          */
	struct auresamp resamp;       /**< Optional resampler for DSP      */
	struct list filtl;            /**< Audio filters in decoding order */
	char device[128];             /**< Audio player device name        */
	void *sampv;                  /**< Sample buffer                   */
	int16_t *sampv_rs;            /**< Sample buffer for resampler     */
	uint32_t ptime;               /**< Packet time for receiving       */
	int pt;                       /**< Payload type for incoming RTP   */
	double level_last;            /**< Last audio level value [dBov]   */
	bool level_set;               /**< True if level_last is set       */
	enum aufmt play_fmt;          /**< Sample format for audio playback*/
	enum aufmt dec_fmt;           /**< Sample format for decoder       */
	bool need_conv;               /**< Sample format conversion needed */
	struct timestamp_recv ts_recv;/**< Receive timestamp state         */
	size_t last_sampc;

	struct {
		uint64_t aubuf_overrun;
		uint64_t aubuf_underrun;
		uint64_t n_discard;
	} stats;
};


/** Generic Audio stream */
struct audio {
	MAGIC_DECL                    /**< Magic number for debugging      */
	struct autx tx;               /**< Transmit                        */
	struct aurx rx;               /**< Receive                         */
	struct stream *strm;          /**< Generic media stream            */
	struct telev *telev;          /**< Telephony events                */
	struct config_audio cfg;      /**< Audio configuration             */
	bool started;                 /**< Stream is started flag          */
	bool level_enabled;           /**< Audio level RTP ext. enabled    */
	bool hold;                    /**< Local hold flag                 */
	unsigned extmap_aulevel;      /**< ID Range 1-14 inclusive         */
	audio_event_h *eventh;        /**< Event handler                   */
	audio_err_h *errh;            /**< Audio error handler             */
	void *arg;                    /**< Handler argument                */
};


/* RFC 6464 */
static const char *uri_aulevel = "urn:ietf:params:rtp-hdrext:ssrc-audio-level";


static double autx_calc_seconds(const struct autx *autx)
{
	uint64_t dur;

	if (!autx->ac)
		return .0;

	dur = autx->ts_ext - autx->ts_base;

	return timestamp_calc_seconds(dur, autx->ac->crate);
}


static double aurx_calc_seconds(const struct aurx *aurx)
{
	uint64_t dur;

	if (!aurx->ac)
		return .0;

	dur = timestamp_duration(&aurx->ts_recv);

	return timestamp_calc_seconds(dur, aurx->ac->crate);
}


static void stop_tx(struct autx *tx, struct audio *a)
{
	if (!tx || !a)
		return;

	switch (a->cfg.txmode) {

#ifdef HAVE_PTHREAD
	case AUDIO_MODE_THREAD:
		if (tx->u.thr.run) {
			tx->u.thr.run = false;
			pthread_join(tx->u.thr.tid, NULL);
		}
		break;
#endif
	default:
		break;
	}

	/* audio source must be stopped first */
	tx->ausrc = mem_deref(tx->ausrc);
	tx->aubuf = mem_deref(tx->aubuf);

	list_flush(&tx->filtl);
}


static void stop_rx(struct aurx *rx)
{
	if (!rx)
		return;

	/* audio player must be stopped first */
	rx->auplay = mem_deref(rx->auplay);
	rx->aubuf  = mem_deref(rx->aubuf);

	list_flush(&rx->filtl);
}


static void audio_destructor(void *arg)
{
	struct audio *a = arg;

	debug("audio: destroyed (started=%d)\n", a->started);

	stop_tx(&a->tx, a);
	stop_rx(&a->rx);

	mem_deref(a->tx.enc);
	mem_deref(a->rx.dec);
	mem_deref(a->tx.aubuf);
	mem_deref(a->tx.mb);
	mem_deref(a->tx.sampv);
	mem_deref(a->rx.sampv);
	mem_deref(a->rx.aubuf);
	mem_deref(a->tx.sampv_rs);
	mem_deref(a->rx.sampv_rs);

	list_flush(&a->tx.filtl);
	list_flush(&a->rx.filtl);

	mem_deref(a->strm);
	mem_deref(a->telev);
}


/**
 * Calculate number of samples from sample rate, channels and packet time
 *
 * @param srate    Sample rate in [Hz]
 * @param channels Number of channels
 * @param ptime    Packet time in [ms]
 *
 * @return Number of samples
 */
static inline uint32_t calc_nsamp(uint32_t srate, uint8_t channels,
				  uint16_t ptime)
{
	return srate * channels * ptime / 1000;
}


static inline double calc_ptime(size_t nsamp, uint32_t srate, uint8_t channels)
{
	double ptime;

	ptime = 1000.0 * (double)nsamp / (double)(srate * channels);

	return ptime;
}


static bool aucodec_equal(const struct aucodec *a, const struct aucodec *b)
{
	if (!a || !b)
		return false;

	return a->srate == b->srate && a->ch == b->ch;
}


static int add_audio_codec(struct sdp_media *m, struct aucodec *ac)
{
	if (ac->crate < 8000) {
		warning("audio: illegal clock rate %u\n", ac->crate);
		return EINVAL;
	}

	if (ac->ch == 0 || ac->pch == 0) {
		warning("audio: illegal channels for audio codec '%s'\n",
			ac->name);
		return EINVAL;
	}

	return sdp_format_add(NULL, m, false, ac->pt, ac->name, ac->crate,
			      ac->pch, ac->fmtp_ench, ac->fmtp_cmph, ac, false,
			      "%s", ac->fmtp);
}


static int append_rtpext(struct audio *au, struct mbuf *mb,
			 enum aufmt fmt, const void *sampv, size_t sampc)
{
	uint8_t data[1];
	double level;
	int err;

	/* audio level must be calculated from the audio samples that
	 * are actually sent on the network. */
	level = aulevel_calc_dbov(fmt, sampv, sampc);

	data[0] = (int)-level & 0x7f;

	err = rtpext_encode(mb, au->extmap_aulevel, 1, data);
	if (err) {
		warning("audio: rtpext_encode failed (%m)\n", err);
		return err;
	}

	return err;
}


/**
 * Encoder audio and send via stream
 *
 * @note This function has REAL-TIME properties
 *
 * @param a     Audio object
 * @param tx    Audio transmit object
 * @param sampv Audio samples
 * @param sampc Number of audio samples
 */
static void encode_rtp_send(struct audio *a, struct autx *tx,
			    int16_t *sampv, size_t sampc)
{
	size_t frame_size;  /* number of samples per channel */
	size_t sampc_rtp;
	size_t len;
	size_t ext_len = 0;
	uint32_t ts_delta = 0;
	int err;

	if (!tx->ac || !tx->ac->ench)
		return;

	tx->mb->pos = tx->mb->end = STREAM_PRESZ;

	if (a->level_enabled) {

		/* skip the extension header */
		tx->mb->pos += RTPEXT_HDR_SIZE;

		err = append_rtpext(a, tx->mb, tx->enc_fmt, sampv, sampc);
		if (err)
			return;

		ext_len = tx->mb->pos - STREAM_PRESZ;

		/* write the Extension header at the beginning */
		tx->mb->pos = STREAM_PRESZ;

		err = rtpext_hdr_encode(tx->mb, ext_len - RTPEXT_HDR_SIZE);
		if (err)
			return;

		tx->mb->pos = STREAM_PRESZ + ext_len;
		tx->mb->end = STREAM_PRESZ + ext_len;
	}

	len = mbuf_get_space(tx->mb);

	err = tx->ac->ench(tx->enc, mbuf_buf(tx->mb), &len,
			   tx->enc_fmt, sampv, sampc);

	if ((err & 0xffff0000) == 0x00010000) {

		/* MPA needs some special treatment here */

		ts_delta = err & 0xffff;
		sampc = 0;
	}
	else if (err) {
		warning("audio: %s encode error: %d samples (%m)\n",
			tx->ac->name, sampc, err);
		goto out;
	}

	tx->mb->pos = STREAM_PRESZ;
	tx->mb->end = STREAM_PRESZ + ext_len + len;

	if (mbuf_get_left(tx->mb)) {

		uint32_t rtp_ts = tx->ts_ext & 0xffffffff;

		if (len) {
			err = stream_send(a->strm, ext_len!=0, tx->marker, -1,
					  rtp_ts, tx->mb);
			if (err)
				goto out;
		}

		if (ts_delta) {
			tx->ts_ext += ts_delta;
			goto out;
		}
	}

	/* Convert from audio samplerate to RTP clockrate */
	sampc_rtp = sampc * tx->ac->crate / tx->ac->srate;

	/* The RTP clock rate used for generating the RTP timestamp is
	 * independent of the number of channels and the encoding
	 * However, MPA support variable packet durations. Thus, MPA
	 * should update the ts according to its current internal state.
	 */
	frame_size = sampc_rtp / tx->ac->ch;

	tx->ts_ext += (uint32_t)frame_size;

 out:
	tx->marker = false;
}


/*
 * @note This function has REAL-TIME properties
 */
static void poll_aubuf_tx(struct audio *a)
{
	struct autx *tx = &a->tx;
	int16_t *sampv = tx->sampv;
	size_t sampc;
	size_t sz;
	size_t num_bytes;
	struct le *le;
	int err = 0;

	sz = aufmt_sample_size(tx->src_fmt);
	if (!sz)
		return;

	num_bytes = tx->psize;
	sampc = tx->psize / sz;

	/* timed read from audio-buffer */

	if (tx->src_fmt == tx->enc_fmt) {

		aubuf_read(tx->aubuf, (uint8_t *)tx->sampv, num_bytes);
	}
	else if (tx->enc_fmt == AUFMT_S16LE) {

		/* Convert from ausrc format to 16-bit format */

		void *tmp_sampv;

		if (!tx->need_conv) {
			info("audio: NOTE: source sample conversion"
			     " needed: %s  -->  %s\n",
			     aufmt_name(tx->src_fmt), aufmt_name(AUFMT_S16LE));
			tx->need_conv = true;
		}

		tmp_sampv = mem_zalloc(num_bytes, NULL);
		if (!tmp_sampv)
			return;

		aubuf_read(tx->aubuf, tmp_sampv, num_bytes);

		auconv_to_s16(sampv, tx->src_fmt, tmp_sampv, sampc);

		mem_deref(tmp_sampv);
	}
	else {
		warning("audio: tx: invalid sample formats (%s -> %s)\n",
			aufmt_name(tx->src_fmt),
			aufmt_name(tx->enc_fmt));
	}

	/* optional resampler */
	if (tx->resamp.resample) {
		size_t sampc_rs = AUDIO_SAMPSZ;

		if (tx->enc_fmt != AUFMT_S16LE) {
			warning("audio: skipping resampler due to"
				" incompatible format (%s)\n",
				aufmt_name(tx->enc_fmt));
			return;
		}

		err = auresamp(&tx->resamp,
			       tx->sampv_rs, &sampc_rs,
			       tx->sampv, sampc);
		if (err)
			return;

		sampv = tx->sampv_rs;
		sampc = sampc_rs;
	}

	/* Process exactly one audio-frame in list order */
	for (le = tx->filtl.head; le; le = le->next) {
		struct aufilt_enc_st *st = le->data;

		if (st->af && st->af->ench)
			err |= st->af->ench(st, sampv, &sampc);
	}
	if (err) {
		warning("audio: aufilter encode: %m\n", err);
	}

	/* Encode and send */
	encode_rtp_send(a, tx, sampv, sampc);
}


static void check_telev(struct audio *a, struct autx *tx)
{
	const struct sdp_format *fmt;
	struct mbuf *mb;
	bool marker = false;
	int err;

	mb = mbuf_alloc(STREAM_PRESZ + 64);
	if (!mb)
		return;

	mb->pos = mb->end = STREAM_PRESZ;

	err = telev_poll(a->telev, &marker, mb);
	if (err)
		goto out;

	if (marker)
		tx->ts_tel = (uint32_t)tx->ts_ext;

	fmt = sdp_media_rformat(stream_sdpmedia(audio_strm(a)), telev_rtpfmt);
	if (!fmt)
		goto out;

	mb->pos = STREAM_PRESZ;
	err = stream_send(a->strm, false, marker, fmt->pt, tx->ts_tel, mb);
	if (err) {
		warning("audio: telev: stream_send %m\n", err);
	}

 out:
	mem_deref(mb);
}


/**
 * Write samples to Audio Player.
 *
 * @note This function has REAL-TIME properties
 *
 * @note The application is responsible for filling in silence in
 *       the case of underrun
 *
 * @note This function may be called from any thread
 *
 * @note The sample format is set in rx->play_fmt
 *
 * @param sampv  Buffer to fill with audio samples
 * @param sampc  Number of samples in buffer
 * @param arg    Handler argument
 */
static void auplay_write_handler(void *sampv, size_t sampc, void *arg)
{
	struct aurx *rx = arg;
	size_t num_bytes = sampc * aufmt_sample_size(rx->play_fmt);

	if (rx->aubuf_started && aubuf_cur_size(rx->aubuf) < num_bytes) {

		++rx->stats.aubuf_underrun;

#if 0
		debug("audio: rx aubuf underrun (total %llu)\n",
		      rx->stats.aubuf_underrun);
#endif
	}

	aubuf_read(rx->aubuf, sampv, num_bytes);
}


/**
 * Read samples from Audio Source
 *
 * @note This function has REAL-TIME properties
 *
 * @note This function may be called from any thread
 *
 * @param sampv  Buffer with audio samples
 * @param sampc  Number of samples in buffer
 * @param arg    Handler argument
 */
static void ausrc_read_handler(const void *sampv, size_t sampc, void *arg)
{
	struct audio *a = arg;
	struct autx *tx = &a->tx;
	size_t num_bytes = sampc * aufmt_sample_size(tx->src_fmt);

	if (tx->muted)
		memset((void *)sampv, 0, num_bytes);

	if (aubuf_cur_size(tx->aubuf) >= tx->aubuf_maxsz) {

		++tx->stats.aubuf_overrun;

		debug("audio: tx aubuf overrun (total %llu)\n",
		      tx->stats.aubuf_overrun);
	}

	(void)aubuf_write(tx->aubuf, sampv, num_bytes);

	tx->aubuf_started = true;

	if (a->cfg.txmode == AUDIO_MODE_POLL) {
		unsigned i;

		for (i=0; i<16; i++) {

			if (aubuf_cur_size(tx->aubuf) < tx->psize)
				break;

			poll_aubuf_tx(a);
		}
	}

	/* Exact timing: send Telephony-Events from here */
	check_telev(a, tx);
}


static void ausrc_error_handler(int err, const char *str, void *arg)
{
	struct audio *a = arg;
	MAGIC_CHECK(a);

	if (a->errh)
		a->errh(err, str, a->arg);
}


static int update_payload_type(struct audio *a, uint8_t pt_old, uint8_t pt_new)
{
	const struct sdp_format *lc;

	lc = sdp_media_lformat(stream_sdpmedia(a->strm), pt_new);
	if (!lc)
		return ENOENT;

	if (pt_old != (uint8_t)-1) {
		info("Audio decoder changed payload %u -> %u\n",
		     pt_old, pt_new);
	}

	a->rx.pt = pt_new;

	return audio_decoder_set(a, lc->data, lc->pt, lc->params);
}


static void handle_telev(struct audio *a, struct mbuf *mb)
{
	int event, digit;
	bool end;

	if (telev_recv(a->telev, mb, &event, &end))
		return;

	digit = telev_code2digit(event);
	if (digit >= 0 && a->eventh)
		a->eventh(digit, end, a->arg);
}


static int aurx_stream_decode(struct aurx *rx, struct mbuf *mb, bool loss)
{
	size_t sampc = AUDIO_SAMPSZ;
	void *sampv;
	struct le *le;
	int err = 0;

	/* No decoder set */
	if (!rx->ac)
		return 0;

	if (loss && rx->ac->plch) {

		err = rx->ac->plch(rx->dec,
				   rx->dec_fmt, rx->sampv, &sampc,
				   mbuf_buf(mb), mbuf_get_left(mb));
		if (err) {
			warning("audio: %s codec decode %u bytes: %m\n",
				rx->ac->name, mbuf_get_left(mb), err);
			goto out;
		}
	}
	else if (mbuf_get_left(mb)) {

		err = rx->ac->dech(rx->dec,
				   rx->dec_fmt, rx->sampv, &sampc,
				   mbuf_buf(mb), mbuf_get_left(mb));
		if (err) {
			warning("audio: %s codec decode %u bytes: %m\n",
				rx->ac->name, mbuf_get_left(mb), err);
			goto out;
		}

		rx->last_sampc = sampc;
	}
	else {
		/* no PLC in the codec, might be done in filters below */
		sampc = 0;
	}

	/* Process exactly one audio-frame in reverse list order */
	for (le = rx->filtl.tail; le; le = le->prev) {
		struct aufilt_dec_st *st = le->data;

		if (st->af && st->af->dech)
			err |= st->af->dech(st, rx->sampv, &sampc);
	}

	if (!rx->aubuf)
		goto out;

	sampv = rx->sampv;

	/* optional resampler */
	if (rx->resamp.resample) {
		size_t sampc_rs = AUDIO_SAMPSZ;

		if (rx->dec_fmt != AUFMT_S16LE) {
			warning("audio: skipping resampler due to"
				" incompatible format (%s)\n",
				aufmt_name(rx->dec_fmt));
			return ENOTSUP;
		}

		err = auresamp(&rx->resamp,
			       rx->sampv_rs, &sampc_rs,
			       rx->sampv, sampc);
		if (err)
			return err;

		sampv = rx->sampv_rs;
		sampc = sampc_rs;
	}

	if (aubuf_cur_size(rx->aubuf) >= rx->aubuf_maxsz) {

		++rx->stats.aubuf_overrun;

#if 0
		debug("audio: rx aubuf overrun (total %llu)\n",
		      rx->stats.aubuf_overrun);
#endif
	}

	if (rx->play_fmt == rx->dec_fmt) {

		size_t num_bytes = sampc * aufmt_sample_size(rx->play_fmt);

		err = aubuf_write(rx->aubuf, sampv, num_bytes);
		if (err)
			goto out;
	}
	else if (rx->dec_fmt == AUFMT_S16LE) {

		/* Convert from 16-bit to auplay format */
		void *tmp_sampv;
		size_t num_bytes = sampc * aufmt_sample_size(rx->play_fmt);

		if (!rx->need_conv) {
			info("audio: NOTE: playback sample conversion"
			     " needed: %s  -->  %s\n",
			     aufmt_name(AUFMT_S16LE),
			     aufmt_name(rx->play_fmt));
			rx->need_conv = true;
		}

		tmp_sampv = mem_zalloc(num_bytes, NULL);
		if (!tmp_sampv)
			return ENOMEM;

		auconv_from_s16(rx->play_fmt, tmp_sampv, sampv, sampc);

		err = aubuf_write(rx->aubuf, tmp_sampv, num_bytes);

		mem_deref(tmp_sampv);

		if (err)
			goto out;
	}
	else {
		warning("audio: decode: invalid sample formats (%s -> %s)\n",
			aufmt_name(rx->dec_fmt),
			aufmt_name(rx->play_fmt));
	}

	rx->aubuf_started = true;

 out:
	return err;
}


/* Handle incoming stream data from the network */
static void stream_recv_handler(const struct rtp_header *hdr,
				struct rtpext *extv, size_t extc,
<<<<<<< HEAD
				struct mbuf *mb, bool loss, void *arg)
=======
				struct mbuf *mb, unsigned lostc, void *arg)
>>>>>>> f04175de
{
	struct audio *a = arg;
	struct aurx *rx = &a->rx;
	bool discard = false;
	size_t i;
	int wrap;
	int err;

	MAGIC_CHECK(a);

	if (!mb || loss)
		goto out;

	/* Telephone event? */
	if (hdr->pt != rx->pt) {
		const struct sdp_format *fmt;

		fmt = sdp_media_lformat(stream_sdpmedia(a->strm), hdr->pt);

		if (fmt && !str_casecmp(fmt->name, "telephone-event")) {
			handle_telev(a, mb);
			return;
		}
	}

	/* Comfort Noise (CN) as of RFC 3389 */
	if (PT_CN == hdr->pt)
		return;

	/* Audio payload-type changed? */
	if (hdr->pt != rx->pt) {

		err = update_payload_type(a, rx->pt, hdr->pt);
		if (err)
			return;
	}

	/* RFC 5285 -- A General Mechanism for RTP Header Extensions */
	for (i=0; i<extc; i++) {

		if (extv[i].id == a->extmap_aulevel) {

			a->rx.level_last = -(double)(extv[i].data[0] & 0x7f);
			a->rx.level_set = true;
		}
		else {
			debug("audio: rtp header ext ignored (id=%u)\n",
			     extv[i].id);
		}
	}

	/* Save timestamp for incoming RTP packets */

	if (rx->ts_recv.is_set) {

		uint64_t ext_last, ext_now;

		ext_last = timestamp_calc_extended(rx->ts_recv.num_wraps,
						   rx->ts_recv.last);

		ext_now = timestamp_calc_extended(rx->ts_recv.num_wraps,
						  hdr->ts);

		if (ext_now <= ext_last) {
			uint64_t delta;

			delta = ext_last - ext_now;

			warning("audio: [time=%.3f]"
				" discard old frame (%.3f seconds old)\n",
				aurx_calc_seconds(rx),
				timestamp_calc_seconds(delta, rx->ac->crate));

			discard = true;
		}
	}
	else {
		timestamp_set(&rx->ts_recv, hdr->ts);
	}

	wrap = timestamp_wrap(hdr->ts, rx->ts_recv.last);

	switch (wrap) {

	case -1:
		warning("audio: rtp timestamp wraps backwards"
			" (delta = %d) -- discard\n",
			(int32_t)(rx->ts_recv.last - hdr->ts));
		discard = true;
		break;

	case 0:
		break;

	case 1:
		++rx->ts_recv.num_wraps;
		break;

	default:
		break;
	}

	rx->ts_recv.last = hdr->ts;

#if 0
	re_printf("[time=%.3f]    wrap=%d  discard=%d\n",
		  aurx_calc_seconds(rx), wrap, discard);
#endif

	if (discard) {
		++rx->stats.n_discard;
		return;
	}

 out:
	(void)aurx_stream_decode(&a->rx, mb, loss);
}


static int add_telev_codec(struct audio *a)
{
	struct sdp_media *m = stream_sdpmedia(audio_strm(a));
	struct sdp_format *sf;
	int err;

	/* Use payload-type 101 if available, for CiscoGW interop */
	err = sdp_format_add(&sf, m, false,
			     (!sdp_media_lformat(m, 101)) ? "101" : NULL,
			     telev_rtpfmt, TELEV_SRATE, 1, NULL,
			     NULL, NULL, false, "0-15");
	if (err)
		return err;

	return err;
}


/*
 * EBU ACIP (Audio Contribution over IP) Profile
 *
 * Ref: https://tech.ebu.ch/docs/tech/tech3368.pdf
 */
static int set_ebuacip_params(struct audio *au, uint32_t ptime)
{
	struct sdp_media *sdp = stream_sdpmedia(au->strm);
	const struct config_avt *avt = &au->strm->cfg;
	char str[64];
	int jbvalue = 0;
	int jb_id = 0;
	int err = 0;

	/* set ebuacip version fixed value 0 for now. */
	err |= sdp_media_set_lattr(sdp, false, "ebuacip", "version %i", 0);

	/* set jb option, only one in our case */
	err |= sdp_media_set_lattr(sdp, false, "ebuacip", "jb %i", jb_id);

	/* define jb value in option */
	if (0 == conf_get_str(conf_cur(), "ebuacip_jb_type",str,sizeof(str))) {

		if (0 == str_cmp(str, "auto")) {

			err |= sdp_media_set_lattr(sdp, false,
						   "ebuacip",
						   "jbdef %i auto %d-%d",
						   jb_id,
						   avt->jbuf_del.min * ptime,
						   avt->jbuf_del.max * ptime);
		}
		else if (0 == str_cmp(str, "fixed")) {

			/* define jb value in option */
			jbvalue = avt->jbuf_del.max * ptime;

			err |= sdp_media_set_lattr(sdp, false,
						   "ebuacip",
						   "jbdef %i fixed %d",
						   jb_id, jbvalue);
		}
	}

	/* set QOS recomendation use tos / 4 to set DSCP value */
	err |= sdp_media_set_lattr(sdp, false, "ebuacip", "qosrec %u",
				   avt->rtp_tos / 4);

	/* EBU ACIP FEC:: NOT SET IN BARESIP */

	return err;
}


static bool ebuacip_handler(const char *name, const char *value, void *arg)
{
	struct sdp_media *sdp;
	struct audio *au = arg;
	struct aurx *rx = &au->rx;
	struct pl type, val;
	uint32_t frames;
	(void)name;

	if (0 == re_regex(value, str_len(value),
		"jbdef [0-9]+ [^ ]+ [0-9]+",
		NULL, &type, &val)) {

		frames = pl_u32(&val) / rx->ptime;

		if (0 == pl_strcasecmp(&type, "fixed")) {

			uint32_t frames_min;

			/*
			fixed jb, set to frames -1 as min and frames as max.
			*/

			if (frames > 1)
				frames_min = frames - 1;
			else
				frames_min = 1;

			stream_jbuf_reset(au->strm, frames_min, frames);
		}
		else if (0 == pl_strcasecmp(&type, "auto")) {
			/*
			at the moment only min value is known,
			therefor max value is here set to 2 times min value
			This needs to be addressed later
			*/
			stream_jbuf_reset(au->strm, frames, frames*2);
		}

		sdp = stream_sdpmedia(au->strm);
		sdp_media_del_lattr(sdp, "ebuacip");
	}

	return false;
}


/**
 * Allocate an audio stream
 *
 * @param ap         Pointer to allocated audio stream object
 * @param stream_prm Stream parameters
 * @param cfg        Global configuration
 * @param call       Call object
 * @param sdp_sess   SDP Session
 * @param label      SDP label
 * @param mnat       Media NAT (optional)
 * @param mnat_sess  Media NAT session (optional)
 * @param menc       Media Encryption (optional)
 * @param menc_sess  Media Encryption session (optional)
 * @param ptime      Packet time in [ms]
 * @param aucodecl   List of audio codecs
 * @param offerer    True if SDP offerer, false if SDP answerer
 * @param eventh     Event handler
 * @param errh       Error handler
 * @param arg        Handler argument
 *
 * @return 0 if success, otherwise errorcode
 */
int audio_alloc(struct audio **ap, const struct stream_param *stream_prm,
		const struct config *cfg,
		struct call *call, struct sdp_session *sdp_sess, int label,
		const struct mnat *mnat, struct mnat_sess *mnat_sess,
		const struct menc *menc, struct menc_sess *menc_sess,
		uint32_t ptime, const struct list *aucodecl, bool offerer,
		audio_event_h *eventh, audio_err_h *errh, void *arg)
{
	struct audio *a;
	struct autx *tx;
	struct aurx *rx;
	struct le *le;
	int err;

	if (!ap || !cfg)
		return EINVAL;

	if (ptime < 1 || ptime > MAX_PTIME) {
		warning("audio: ptime %ums out of range (%ums - %ums)\n",
			ptime, 1, MAX_PTIME);
		return ENOTSUP;
	}

	a = mem_zalloc(sizeof(*a), audio_destructor);
	if (!a)
		return ENOMEM;

	MAGIC_INIT(a);

	a->cfg = cfg->audio;
	tx = &a->tx;
	rx = &a->rx;

	tx->src_fmt = cfg->audio.src_fmt;
	rx->play_fmt = cfg->audio.play_fmt;

	tx->enc_fmt = cfg->audio.enc_fmt;
	rx->dec_fmt = cfg->audio.dec_fmt;

	err = stream_alloc(&a->strm, stream_prm, &cfg->avt, call, sdp_sess,
			   MEDIA_AUDIO, label,
			   mnat, mnat_sess, menc, menc_sess, offerer,
			   stream_recv_handler, NULL, a);
	if (err)
		goto out;

	if (cfg->avt.rtp_bw.max) {
		stream_set_bw(a->strm, AUDIO_BANDWIDTH);
	}

	err = sdp_media_set_lattr(stream_sdpmedia(a->strm), true,
				  "ptime", "%u", ptime);
	if (err)
		goto out;

	if (cfg->audio.level && offerer) {

		a->extmap_aulevel = 1;

		err = sdp_media_set_lattr(stream_sdpmedia(a->strm), true,
					  "extmap",
					  "%u %s",
					  a->extmap_aulevel, uri_aulevel);
		if (err)
			goto out;
	}

	if (cfg->sdp.ebuacip) {

		err = set_ebuacip_params(a, ptime);
		if (err)
			goto out;
	}

	/* Audio codecs */
	for (le = list_head(aucodecl); le; le = le->next) {
		err = add_audio_codec(stream_sdpmedia(a->strm), le->data);
		if (err)
			goto out;
	}

	tx->mb = mbuf_alloc(STREAM_PRESZ + 4096);
	tx->sampv = mem_zalloc(AUDIO_SAMPSZ * aufmt_sample_size(tx->enc_fmt),
			       NULL);

	rx->sampv = mem_zalloc(AUDIO_SAMPSZ * aufmt_sample_size(rx->dec_fmt),
			       NULL);
	if (!tx->mb || !tx->sampv || !rx->sampv) {
		err = ENOMEM;
		goto out;
	}

	err = telev_alloc(&a->telev, ptime);
	if (err)
		goto out;

	err = add_telev_codec(a);
	if (err)
		goto out;

	auresamp_init(&tx->resamp);
	str_ncpy(tx->device, a->cfg.src_dev, sizeof(tx->device));
	tx->ptime  = ptime;
	tx->ts_ext = tx->ts_base = rand_u16();
	tx->marker = true;

	auresamp_init(&rx->resamp);
	str_ncpy(rx->device, a->cfg.play_dev, sizeof(rx->device));
	rx->pt     = -1;
	rx->ptime  = ptime;

	a->eventh  = eventh;
	a->errh    = errh;
	a->arg     = arg;

 out:
	if (err)
		mem_deref(a);
	else
		*ap = a;

	return err;
}


#ifdef HAVE_PTHREAD
static void *tx_thread(void *arg)
{
	struct audio *a = arg;
	struct autx *tx = &a->tx;
	uint64_t ts = 0;

	while (a->tx.u.thr.run) {

		uint64_t now;

		sys_msleep(4);

		if (!tx->aubuf_started)
			continue;

		if (!a->tx.u.thr.run)
			break;

		now = tmr_jiffies();
		if (!ts)
			ts = now;

		if (ts > now)
			continue;

		/* Now is the time to send */

		if (aubuf_cur_size(tx->aubuf) >= tx->psize) {

			poll_aubuf_tx(a);
		}
		else {
			++tx->stats.aubuf_underrun;

			debug("audio: thread: tx aubuf underrun"
			      " (total %llu)\n", tx->stats.aubuf_underrun);
		}

		ts += tx->ptime;
	}

	return NULL;
}
#endif


static void aufilt_param_set(struct aufilt_prm *prm,
			     const struct aucodec *ac, enum aufmt fmt)
{
	prm->srate      = ac->srate;
	prm->ch         = ac->ch;
	prm->fmt        = fmt;
}


static int autx_print_pipeline(struct re_printf *pf, const struct autx *autx)
{
	struct le *le;
	int err;

	if (!autx)
		return 0;

	err = re_hprintf(pf, "audio tx pipeline:  %10s",
			 autx->ausrc ? autx->ausrc->as->name : "src");

	for (le = list_head(&autx->filtl); le; le = le->next) {
		struct aufilt_enc_st *st = le->data;

		if (st->af->ench)
			err |= re_hprintf(pf, " ---> %s", st->af->name);
	}

	err |= re_hprintf(pf, " ---> %s\n",
			  autx->ac ? autx->ac->name : "encoder");

	return err;
}


static int aurx_print_pipeline(struct re_printf *pf, const struct aurx *aurx)
{
	struct le *le;
	int err;

	if (!aurx)
		return 0;

	err = re_hprintf(pf, "audio rx pipeline:  %10s",
			 aurx->auplay ? aurx->auplay->ap->name : "play");

	for (le = list_head(&aurx->filtl); le; le = le->next) {
		struct aufilt_dec_st *st = le->data;

		if (st->af->dech)
			err |= re_hprintf(pf, " <--- %s", st->af->name);
	}

	err |= re_hprintf(pf, " <--- %s\n",
			  aurx->ac ? aurx->ac->name : "decoder");

	return err;
}


/**
 * Setup the audio-filter chain
 *
 * must be called before auplay/ausrc-alloc
 *
 * @param a Audio object
 *
 * @return 0 if success, otherwise errorcode
 */
static int aufilt_setup(struct audio *a)
{
	struct aufilt_prm encprm, decprm;
	struct autx *tx = &a->tx;
	struct aurx *rx = &a->rx;
	struct le *le;
	int err = 0;

	/* wait until we have both Encoder and Decoder */
	if (!tx->ac || !rx->ac)
		return 0;

	if (!list_isempty(&tx->filtl) || !list_isempty(&rx->filtl))
		return 0;

	aufilt_param_set(&encprm, tx->ac, tx->enc_fmt);
	aufilt_param_set(&decprm, rx->ac, rx->dec_fmt);

	/* Audio filters */
	for (le = list_head(baresip_aufiltl()); le; le = le->next) {
		struct aufilt *af = le->data;
		struct aufilt_enc_st *encst = NULL;
		struct aufilt_dec_st *decst = NULL;
		void *ctx = NULL;

		if (af->encupdh) {
			err = af->encupdh(&encst, &ctx, af, &encprm, a);
			if (err) {
				warning("audio: error in encode audio-filter"
					" '%s' (%m)\n", af->name, err);
			}
			else {
				encst->af = af;
				list_append(&tx->filtl, &encst->le, encst);
			}
		}

		if (af->decupdh) {
			err = af->decupdh(&decst, &ctx, af, &decprm, a);
			if (err) {
				warning("audio: error in decode audio-filter"
					" '%s' (%m)\n", af->name, err);
			}
			else {
				decst->af = af;
				list_append(&rx->filtl, &decst->le, decst);
			}
		}

		if (err) {
			warning("audio: audio-filter '%s'"
				" update failed (%m)\n", af->name, err);
			break;
		}
	}

	return 0;
}


static int start_player(struct aurx *rx, struct audio *a)
{
	const struct aucodec *ac = rx->ac;
	uint32_t srate_dsp;
	uint32_t channels_dsp;
	bool resamp = false;
	int err;

	if (!ac)
		return 0;

	srate_dsp    = ac->srate;
	channels_dsp = ac->ch;

	if (a->cfg.srate_play && a->cfg.srate_play != srate_dsp) {
		resamp = true;
		srate_dsp = a->cfg.srate_play;
	}
	if (a->cfg.channels_play && a->cfg.channels_play != channels_dsp) {
		resamp = true;
		channels_dsp = a->cfg.channels_play;
	}

	/* Optional resampler, if configured */
	if (resamp && !rx->sampv_rs) {

		info("audio: enable auplay resampler:"
		     " %uHz/%uch --> %uHz/%uch\n",
		     ac->srate, ac->ch, srate_dsp, channels_dsp);

		rx->sampv_rs = mem_zalloc(AUDIO_SAMPSZ * sizeof(int16_t),
					  NULL);
		if (!rx->sampv_rs)
			return ENOMEM;

		err = auresamp_setup(&rx->resamp,
				     ac->srate, ac->ch,
				     srate_dsp, channels_dsp);
		if (err) {
			warning("audio: could not setup auplay resampler"
				" (%m)\n", err);
			return err;
		}
	}

	/* Start Audio Player */
	if (!rx->auplay && auplay_find(baresip_auplayl(), NULL)) {

		struct auplay_prm prm;

		prm.srate      = srate_dsp;
		prm.ch         = channels_dsp;
		prm.ptime      = rx->ptime;
		prm.fmt        = rx->play_fmt;

		if (!rx->aubuf) {
			size_t psize;
			size_t sz = aufmt_sample_size(rx->play_fmt);

			psize = sz * calc_nsamp(prm.srate, prm.ch, prm.ptime);

			rx->aubuf_maxsz = psize * 8;

			err = aubuf_alloc(&rx->aubuf, psize * 1,
					  rx->aubuf_maxsz);
			if (err)
				return err;
		}

		err = auplay_alloc(&rx->auplay, baresip_auplayl(),
				   a->cfg.play_mod,
				   &prm, rx->device,
				   auplay_write_handler, rx);
		if (err) {
			warning("audio: start_player failed (%s.%s): %m\n",
				a->cfg.play_mod, rx->device, err);
			return err;
		}

		rx->auplay_prm = prm;

		info("audio: player started with sample format %s\n",
		     aufmt_name(rx->play_fmt));
	}

	return 0;
}


static int start_source(struct autx *tx, struct audio *a)
{
	const struct aucodec *ac = tx->ac;
	uint32_t srate_dsp;
	uint32_t channels_dsp;
	bool resamp = false;
	int err;

	if (!ac)
		return 0;

	srate_dsp    = ac->srate;
	channels_dsp = ac->ch;

	if (a->cfg.srate_src && a->cfg.srate_src != srate_dsp) {
		resamp = true;
		srate_dsp = a->cfg.srate_src;
	}
	if (a->cfg.channels_src && a->cfg.channels_src != channels_dsp) {
		resamp = true;
		channels_dsp = a->cfg.channels_src;
	}

	/* Optional resampler, if configured */
	if (resamp && !tx->sampv_rs) {

		info("audio: enable ausrc resampler:"
		     " %uHz/%uch <-- %uHz/%uch\n",
		     ac->srate, ac->ch, srate_dsp, channels_dsp);

		tx->sampv_rs = mem_zalloc(AUDIO_SAMPSZ * sizeof(int16_t),
					  NULL);
		if (!tx->sampv_rs)
			return ENOMEM;

		err = auresamp_setup(&tx->resamp,
				     srate_dsp, channels_dsp,
				     ac->srate, ac->ch);
		if (err) {
			warning("audio: could not setup ausrc resampler"
				" (%m)\n", err);
			return err;
		}
	}

	/* Start Audio Source */
	if (!tx->ausrc && ausrc_find(baresip_ausrcl(), NULL) && !a->hold) {

		struct ausrc_prm prm;
		size_t sz;

		prm.srate      = srate_dsp;
		prm.ch         = channels_dsp;
		prm.ptime      = tx->ptime;
		prm.fmt        = tx->src_fmt;

		sz = aufmt_sample_size(tx->src_fmt);

		tx->psize = sz * calc_nsamp(prm.srate, prm.ch, prm.ptime);

		tx->aubuf_maxsz = tx->psize * 30;

		if (!tx->aubuf) {
			err = aubuf_alloc(&tx->aubuf, tx->psize,
					  tx->aubuf_maxsz);
			if (err)
				return err;
		}

		err = ausrc_alloc(&tx->ausrc, baresip_ausrcl(),
				  NULL, a->cfg.src_mod,
				  &prm, tx->device,
				  ausrc_read_handler, ausrc_error_handler, a);
		if (err) {
			warning("audio: start_source failed (%s.%s): %m\n",
				a->cfg.src_mod, tx->device, err);
			return err;
		}

		switch (a->cfg.txmode) {

		case AUDIO_MODE_POLL:
			break;

#ifdef HAVE_PTHREAD
		case AUDIO_MODE_THREAD:
			if (!tx->u.thr.run) {
				tx->u.thr.run = true;
				err = pthread_create(&tx->u.thr.tid, NULL,
						     tx_thread, a);
				if (err) {
					tx->u.thr.tid = false;
					return err;
				}
			}
			break;
#endif

		default:
			warning("audio: tx mode not supported (%d)\n",
				a->cfg.txmode);
			return ENOTSUP;
		}

		tx->ausrc_prm = prm;

		info("audio: source started with sample format %s\n",
		     aufmt_name(tx->src_fmt));
	}

	return 0;
}


/**
 * Start the audio playback and recording
 *
 * @param a Audio object
 *
 * @return 0 if success, otherwise errorcode
 */
int audio_start(struct audio *a)
{
	int err;

	if (!a)
		return EINVAL;

	debug("audio: start\n");

	/* Audio filter */
	if (!list_isempty(baresip_aufiltl())) {
		err = aufilt_setup(a);
		if (err)
			return err;
	}

	/* configurable order of play/src start */
	if (a->cfg.src_first) {
		err  = start_source(&a->tx, a);
		err |= start_player(&a->rx, a);
	}
	else {
		err  = start_player(&a->rx, a);
		err |= start_source(&a->tx, a);
	}
	if (err)
		return err;

	if (a->tx.ac && a->rx.ac) {

		if (!a->started) {
			info("%H%H",
			     autx_print_pipeline, &a->tx,
			     aurx_print_pipeline, &a->rx);
		}

		a->started = true;
	}

	return err;
}


/**
 * Stop the audio playback and recording
 *
 * @param a Audio object
 */
void audio_stop(struct audio *a)
{
	if (!a)
		return;

	stop_tx(&a->tx, a);
	stop_rx(&a->rx);
}


/**
 * Check if audio has been started
 *
 * @param a Audio object
 *
 * @return True if audio has been started, otherwise false
 */
bool audio_started(const struct audio *a)
{
	if (!a)
		return false;

	return a->started;
}


/**
 * Set the audio encoder used
 *
 * @param a      Audio object
 * @param ac     Audio codec to use
 * @param pt_tx  Payload type for sending
 * @param params Optional encoder parameters
 *
 * @return 0 if success, otherwise errorcode
 */
int audio_encoder_set(struct audio *a, const struct aucodec *ac,
		      int pt_tx, const char *params)
{
	struct autx *tx;
	int err = 0;
	bool reset;

	if (!a || !ac)
		return EINVAL;

	tx = &a->tx;

	reset = !aucodec_equal(ac, tx->ac);

	if (ac != tx->ac) {
		info("audio: Set audio encoder: %s %uHz %dch\n",
		     ac->name, ac->srate, ac->ch);

		/* Audio source must be stopped first */
		if (reset) {
			tx->ausrc = mem_deref(tx->ausrc);
			aubuf_flush(tx->aubuf);
		}

		tx->enc = mem_deref(tx->enc);
		tx->ac = ac;
	}

	if (ac->encupdh) {
		struct auenc_param prm;

		prm.ptime = tx->ptime;
		prm.bitrate = 0;        /* auto */

		err = ac->encupdh(&tx->enc, ac, &prm, params);
		if (err) {
			warning("audio: alloc encoder: %m\n", err);
			return err;
		}
	}

	stream_set_srate(a->strm, ac->crate, 0);
	stream_update_encoder(a->strm, pt_tx);

	telev_set_srate(a->telev, ac->crate);

	if (!tx->ausrc) {
		err |= audio_start(a);
	}

	return err;
}


/**
 * Set the audio decoder used
 *
 * @param a      Audio object
 * @param ac     Audio codec to use
 * @param pt_rx  Payload type for receiving
 * @param params Optional decoder parameters
 *
 * @return 0 if success, otherwise errorcode
 */
int audio_decoder_set(struct audio *a, const struct aucodec *ac,
		      int pt_rx, const char *params)
{
	struct aurx *rx;
	struct sdp_media *m;
	bool reset = false;
	int err = 0;

	if (!a || !ac)
		return EINVAL;

	rx = &a->rx;

	reset = !aucodec_equal(ac, rx->ac);
	m = stream_sdpmedia(audio_strm(a));
	reset |= sdp_media_dir(m)!=SDP_SENDRECV;

	if (ac != rx->ac) {

		info("audio: Set audio decoder: %s %uHz %dch\n",
		     ac->name, ac->srate, ac->ch);

		rx->pt = pt_rx;
		rx->ac = ac;
		rx->dec = mem_deref(rx->dec);
	}

	if (ac->decupdh) {
		err = ac->decupdh(&rx->dec, ac, params);
		if (err) {
			warning("audio: alloc decoder: %m\n", err);
			return err;
		}
	}

	stream_set_srate(a->strm, 0, ac->crate);

	if (reset) {
		stream_reset(audio_strm(a));

		rx->auplay = mem_deref(rx->auplay);
		aubuf_flush(rx->aubuf);

		/* Reset audio filter chain */
		list_flush(&rx->filtl);

		err |= audio_start(a);
	}

	return err;
}


/**
 * Get the RTP Stream object from an Audio object
 *
 * @param au  Audio object
 *
 * @return RTP Stream object
 */
struct stream *audio_strm(const struct audio *au)
{
	return au ? au->strm : NULL;
}


int audio_send_digit(struct audio *a, char key)
{
	int err = 0;

	if (!a)
		return EINVAL;

	if (key != KEYCODE_REL) {
		int event = telev_digit2code(key);
		info("audio: send DTMF digit: '%c'\n", key);

		if (event == -1) {
			warning("audio: invalid DTMF digit (0x%02x)\n", key);
			return EINVAL;
		}

		err = telev_send(a->telev, event, false);
	}
	else if (a->tx.cur_key && a->tx.cur_key != KEYCODE_REL) {
		/* Key release */
		info("audio: send DTMF digit end: '%c'\n", a->tx.cur_key);
		err = telev_send(a->telev,
				 telev_digit2code(a->tx.cur_key), true);
	}

	a->tx.cur_key = key;

	return err;
}


/**
 * Mute the audio stream source (i.e. Microphone)
 *
 * @param a      Audio stream
 * @param muted  True to mute, false to un-mute
 */
void audio_mute(struct audio *a, bool muted)
{
	if (!a)
		return;

	a->tx.muted = muted;
}


/**
 * Get the mute state of an audio source
 *
 * @param a      Audio stream
 *
 * @return True if muted, otherwise false
 */
bool audio_ismuted(const struct audio *a)
{
	if (!a)
		return false;

	return a->tx.muted;
}


static bool extmap_handler(const char *name, const char *value, void *arg)
{
	struct audio *au = arg;
	struct sdp_extmap extmap;
	int err;
	(void)name;

	MAGIC_CHECK(au);

	err = sdp_extmap_decode(&extmap, value);
	if (err) {
		warning("audio: sdp_extmap_decode error (%m)\n", err);
		return false;
	}

	if (0 == pl_strcasecmp(&extmap.name, uri_aulevel)) {

		if (extmap.id < RTPEXT_ID_MIN || extmap.id > RTPEXT_ID_MAX) {
			warning("audio: extmap id out of range (%u)\n",
				extmap.id);
			return false;
		}

		au->extmap_aulevel = extmap.id;

		err = sdp_media_set_lattr(stream_sdpmedia(au->strm), true,
					  "extmap",
					  "%u %s",
					  au->extmap_aulevel,
					  uri_aulevel);
		if (err)
			return false;

		au->level_enabled = true;
		info("audio: client-to-mixer audio levels enabled\n");
	}

	return false;
}


void audio_sdp_attr_decode(struct audio *a)
{
	const char *attr;

	if (!a)
		return;

	/* This is probably only meaningful for audio data, but
	   may be used with other media types if it makes sense. */
	attr = sdp_media_rattr(stream_sdpmedia(a->strm), "ptime");
	if (attr) {
		struct autx *tx = &a->tx;
		uint32_t ptime_tx = atoi(attr);

		if (ptime_tx && ptime_tx != a->tx.ptime
		    && ptime_tx <= MAX_PTIME) {

			info("audio: peer changed ptime_tx %ums -> %ums\n",
			     a->tx.ptime, ptime_tx);

			tx->ptime = ptime_tx;

			if (tx->ac) {
				size_t sz;

				sz = aufmt_sample_size(tx->src_fmt);

				tx->psize = sz * calc_nsamp(tx->ac->srate,
							    tx->ac->ch,
							    ptime_tx);
			}

			sdp_media_set_lattr(stream_sdpmedia(a->strm), true,
					    "ptime", "%u", ptime_tx);
		}
	}

	/*
	 * EBUACIP handler
	 * EBU TECH 3368 profile provisioning on incoming invite.
	 */
	sdp_media_rattr_apply(stream_sdpmedia(a->strm), "ebuacip",
			      ebuacip_handler, a);

	/* Client-to-Mixer Audio Level Indication */
	if (a->cfg.level) {
		sdp_media_rattr_apply(stream_sdpmedia(a->strm),
				      "extmap",
				      extmap_handler, a);
	}
}


/**
 * Get the last value of the audio level from incoming RTP packets
 *
 * @param au     Audio object
 * @param levelp Pointer to where to write audio level value
 *
 * @return 0 if success, otherwise errorcode
 */
int audio_level_get(const struct audio *au, double *levelp)
{
	if (!au)
		return EINVAL;

	if (!au->level_enabled)
		return ENOTSUP;

	if (!au->rx.level_set)
		return ENOENT;

	if (levelp)
		*levelp = au->rx.level_last;

	return 0;
}


static int aucodec_print(struct re_printf *pf, const struct aucodec *ac)
{
	if (!ac)
		return 0;

	return re_hprintf(pf, "%s %uHz/%dch",
			  ac->name, ac->srate, ac->ch);
}


/**
 * Print the audio debug information
 *
 * @param pf   Print function
 * @param a    Audio object
 *
 * @return 0 if success, otherwise errorcode
 */
int audio_debug(struct re_printf *pf, const struct audio *a)
{
	const struct autx *tx;
	const struct aurx *rx;
	size_t sztx, szrx;
	int err;

	if (!a)
		return 0;

	tx = &a->tx;
	rx = &a->rx;

	sztx = aufmt_sample_size(tx->src_fmt);
	szrx = aufmt_sample_size(rx->play_fmt);

	err  = re_hprintf(pf, "\n--- Audio stream ---\n");

	err |= re_hprintf(pf, " tx:   encode: %H ptime=%ums %s\n",
			  aucodec_print, tx->ac,
			  tx->ptime,
			  aufmt_name(tx->enc_fmt));
	err |= re_hprintf(pf, "       aubuf: %H"
			  " (cur %.2fms, max %.2fms, or %llu, ur %llu)\n",
			  aubuf_debug, tx->aubuf,
			  calc_ptime(aubuf_cur_size(tx->aubuf)/sztx,
				     tx->ausrc_prm.srate,
				     tx->ausrc_prm.ch),
			  calc_ptime(tx->aubuf_maxsz/sztx,
				     tx->ausrc_prm.srate,
				     tx->ausrc_prm.ch),
			  tx->stats.aubuf_overrun,
			  tx->stats.aubuf_underrun);
	err |= re_hprintf(pf, "       source: %s,%s %s\n",
			  tx->ausrc ? tx->ausrc->as->name : "none",
			  tx->device,
			  aufmt_name(tx->src_fmt));
	err |= re_hprintf(pf, "       time = %.3f sec\n",
			  autx_calc_seconds(tx));

	err |= re_hprintf(pf,
			  " rx:   decode: %H %s\n",
			  aucodec_print, rx->ac, aufmt_name(rx->dec_fmt));
	err |= re_hprintf(pf, "       aubuf: %H"
			  " (cur %.2fms, max %.2fms, or %llu, ur %llu)\n",
			  aubuf_debug, rx->aubuf,
			  calc_ptime(aubuf_cur_size(rx->aubuf)/szrx,
				     rx->auplay_prm.srate,
				     rx->auplay_prm.ch),
			  calc_ptime(rx->aubuf_maxsz/szrx,
				     rx->auplay_prm.srate,
				     rx->auplay_prm.ch),
			  rx->stats.aubuf_overrun,
			  rx->stats.aubuf_underrun
			  );
	err |= re_hprintf(pf, "       player: %s,%s %s\n",
			  rx->auplay ? rx->auplay->ap->name : "none",
			  rx->device,
			  aufmt_name(rx->play_fmt));
	err |= re_hprintf(pf, "       n_discard:%llu\n",
			  rx->stats.n_discard);
	if (rx->level_set) {
		err |= re_hprintf(pf, "       level %.3f dBov\n",
				  rx->level_last);
	}
	if (rx->ts_recv.is_set) {
		err |= re_hprintf(pf, "       time = %.3f sec\n",
				  aurx_calc_seconds(rx));
	}
	else {
		err |= re_hprintf(pf, "       time = (not started)\n");
	}

	err |= re_hprintf(pf,
			  " %H"
			  " %H",
			  autx_print_pipeline, tx,
			  aurx_print_pipeline, rx);

	err |= stream_debug(pf, a->strm);

	return err;
}


/**
 * Set the audio source and player device name. This function does not
 * change the state of the audio source/player.
 *
 * @param a     Audio object
 * @param src   Audio source device name
 * @param play  Audio player device name
 */
void audio_set_devicename(struct audio *a, const char *src, const char *play)
{
	if (!a)
		return;

	str_ncpy(a->tx.device, src, sizeof(a->tx.device));
	str_ncpy(a->rx.device, play, sizeof(a->rx.device));
}


/**
 * Set the audio source state to a new audio source module and device.
 * The current audio source will be stopped.
 *
 * @param au     Audio object
 * @param mod    Audio source module (NULL to stop)
 * @param device Audio source device name
 *
 * @return 0 if success, otherwise errorcode
 */
int audio_set_source(struct audio *au, const char *mod, const char *device)
{
	struct autx *tx;
	int err;

	if (!au)
		return EINVAL;

	tx = &au->tx;

	/* stop the audio device first */
	tx->ausrc = mem_deref(tx->ausrc);

	if (str_isset(mod)) {

		err = ausrc_alloc(&tx->ausrc, baresip_ausrcl(),
				  NULL, mod, &tx->ausrc_prm, device,
				  ausrc_read_handler, ausrc_error_handler, au);
		if (err) {
			warning("audio: set_source failed (%s.%s): %m\n",
				mod, device, err);
			return err;
		}
	}

	return 0;
}


/**
 * Set the audio player state to a new audio player module and device.
 * The current audio player will be stopped.
 *
 * @param au     Audio object
 * @param mod    Audio player module (NULL to stop)
 * @param device Audio player device name
 *
 * @return 0 if success, otherwise errorcode
 */
int audio_set_player(struct audio *au, const char *mod, const char *device)
{
	struct aurx *rx;
	int err;

	if (!au)
		return EINVAL;

	rx = &au->rx;

	/* stop the audio device first */
	rx->auplay = mem_deref(rx->auplay);

	if (str_isset(mod)) {

		err = auplay_alloc(&rx->auplay, baresip_auplayl(),
				   mod, &rx->auplay_prm, device,
				   auplay_write_handler, rx);
		if (err) {
			warning("audio: set_player failed (%s.%s): %m\n",
				mod, device, err);
			return err;
		}
	}

	return 0;
}


/*
 * Reference:
 *
 * https://www.avm.de/de/Extern/files/x-rtp/xrtpv32.pdf
 */
int audio_print_rtpstat(struct re_printf *pf, const struct audio *a)
{
	const struct stream *s;
	const struct rtcp_stats *rtcp;
	int srate_tx = 8000;
	int srate_rx = 8000;
	int err;

	if (!a)
		return 1;

	s = a->strm;
	rtcp = &s->rtcp_stats;

	if (!rtcp->tx.sent)
		return 1;

	if (a->tx.ac)
		srate_tx = a->tx.ac->srate;
	if (a->rx.ac)
		srate_rx = a->rx.ac->srate;

	err = re_hprintf(pf,
			 "EX=BareSip;"   /* Reporter Identifier	             */
			 "CS=%d;"        /* Call Setup in milliseconds       */
			 "CD=%d;"        /* Call Duration in seconds	     */
			 "PR=%u;PS=%u;"  /* Packets RX, TX                   */
			 "PL=%d,%d;"     /* Packets Lost RX, TX              */
			 "PD=%d,%d;"     /* Packets Discarded, RX, TX        */
			 "JI=%.1f,%.1f;" /* Jitter RX, TX in timestamp units */
			 "IP=%J,%J"      /* Local, Remote IPs                */
			 ,
			 call_setup_duration(s->call) * 1000,
			 call_duration(s->call),

			 s->metric_rx.n_packets,
			 s->metric_tx.n_packets,

			 rtcp->rx.lost, rtcp->tx.lost,

			 s->metric_rx.n_err, s->metric_tx.n_err,

			 /* timestamp units (ie: 8 ts units = 1 ms @ 8KHZ) */
			 1.0 * rtcp->rx.jit/1000 * (srate_rx/1000),
			 1.0 * rtcp->tx.jit/1000 * (srate_tx/1000),

			 sdp_media_laddr(s->sdp),
			 sdp_media_raddr(s->sdp)
			 );

	if (a->tx.ac) {
		err |= re_hprintf(pf, ";EN=%s/%d", a->tx.ac->name, srate_tx );
	}
	if (a->rx.ac) {
		err |= re_hprintf(pf, ";DE=%s/%d", a->rx.ac->name, srate_rx );
	}

	return err;
}


/**
 * Set the bitrate for the audio encoder
 *
 * @param au      Audio object
 * @param bitrate Encoder bitrate in [bits/s]
 *
 * @return 0 if success, otherwise errorcode
 */
int audio_set_bitrate(struct audio *au, uint32_t bitrate)
{
	struct autx *tx;
	const struct aucodec *ac;
	int err;

	if (!au)
		return EINVAL;

	tx = &au->tx;

	ac = tx->ac;

	info("audio: set bitrate for encoder '%s' to %u bits/s\n",
	     ac ? ac->name : "?",
	     bitrate);

	if (ac) {

		if (ac->encupdh) {
			struct auenc_param prm;

			prm.ptime = tx->ptime;
			prm.bitrate = bitrate;

			err = ac->encupdh(&tx->enc, ac, &prm, NULL);
			if (err) {
				warning("audio: encupdh error: %m\n", err);
				return err;
			}
		}

	}
	else {
		info("audio: set_bitrate: no audio encoder\n");
	}

	return 0;
}


/**
 * Check if audio receiving has started
 *
 * @param au      Audio object
 *
 * @return True if started, otherwise false
 */
bool audio_rxaubuf_started(const struct audio *au)
{
	const struct aurx *rx;

	if (!au)
		return false;

	rx = &au->rx;

	return rx->aubuf_started;
}


/**
 * Set the audio stream on hold
 *
 * @param au    Audio object
 * @param hold  True to hold, false to resume
 */
void audio_set_hold(struct audio *au, bool hold)
{
	if (!au)
		return;

	au->hold = hold;
}


/**
 * Get audio codec of audio stream
 *
 * @param au    Audio object
 * @param tx    True to get transmit codec, false to get receive codec
 *
 * @return      Audio codec if success, otherwise NULL
 */
const struct aucodec *audio_codec(const struct audio *au, bool tx)
{
	if (!au)
		return NULL;

	return tx ? au->tx.ac : au->rx.ac;
}<|MERGE_RESOLUTION|>--- conflicted
+++ resolved
@@ -714,7 +714,7 @@
 }
 
 
-static int aurx_stream_decode(struct aurx *rx, struct mbuf *mb, bool loss)
+static int aurx_stream_decode(struct aurx *rx, struct mbuf *mb, unsigned lostc)
 {
 	size_t sampc = AUDIO_SAMPSZ;
 	void *sampv;
@@ -725,7 +725,7 @@
 	if (!rx->ac)
 		return 0;
 
-	if (loss && rx->ac->plch) {
+	if (lostc && rx->ac->plch) {
 
 		err = rx->ac->plch(rx->dec,
 				   rx->dec_fmt, rx->sampv, &sampc,
@@ -849,11 +849,7 @@
 /* Handle incoming stream data from the network */
 static void stream_recv_handler(const struct rtp_header *hdr,
 				struct rtpext *extv, size_t extc,
-<<<<<<< HEAD
-				struct mbuf *mb, bool loss, void *arg)
-=======
 				struct mbuf *mb, unsigned lostc, void *arg)
->>>>>>> f04175de
 {
 	struct audio *a = arg;
 	struct aurx *rx = &a->rx;
@@ -864,7 +860,7 @@
 
 	MAGIC_CHECK(a);
 
-	if (!mb || loss)
+	if (!mb)
 		goto out;
 
 	/* Telephone event? */
@@ -969,7 +965,7 @@
 	}
 
  out:
-	(void)aurx_stream_decode(&a->rx, mb, loss);
+	(void)aurx_stream_decode(&a->rx, mb, lostc);
 }
 
 
