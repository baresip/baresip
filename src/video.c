/**
 * @file src/video.c  Video stream
 *
 * Copyright (C) 2010 Creytiv.com
 *
 * \ref GenericVideoStream
 */
#include <string.h>
#include <stdlib.h>
#include <re.h>
#include <rem.h>
#include <baresip.h>
#include "core.h"


/** Magic number */
#define MAGIC 0x00070d10
#include "magic.h"


/** Internal video-encoder format */
#ifndef VIDENC_INTERNAL_FMT
#define VIDENC_INTERNAL_FMT (VID_FMT_YUV420P)
#endif


enum {
	MAX_MUTED_FRAMES = 3,
};

/** Video transmit parameters */
enum {
	MEDIA_POLL_RATE = 250,                 /**< in [Hz]             */
	BURST_MAX       = 8192,                /**< in bytes            */
	RTP_PRESZ       = 4 + RTP_HEADER_SIZE, /**< TURN and RTP header */
	RTP_TRAILSZ     = 12 + 4,              /**< SRTP/SRTCP trailer  */
	PICUP_INTERVAL  = 500,
};


/**
 * \page GenericVideoStream Generic Video Stream
 *
 * Implements a generic video stream. The application can allocate multiple
 * instances of a video stream, mapping it to a particular SDP media line.
 * The video object has a Video Display and Source, and a video encoder
 * and decoder. A particular video object is mapped to a generic media
 * stream object.
 *
 *<pre>
 *            recv  send
 *              |    /|\
 *             \|/    |
 *            .---------.    .-------.
 *            |  video  |--->|encoder|
 *            |         |    |-------|
 *            | object  |--->|decoder|
 *            '---------'    '-------'
 *              |    /|\
 *              |     |
 *             \|/    |
 *        .-------.  .-------.
 *        |Video  |  |Video  |
 *        |Display|  |Source |
 *        '-------'  '-------'
 *</pre>
 */

/**
 * Video stream - transmitter/encoder direction

 \verbatim

 Processing encoder pipeline:

 .         .--------.   .- - - - -.   .---------.   .---------.
 | ._O_.   |        |   !         !   |         |   |         |
 | |___|-->| vidsrc |-->! vidconv !-->| vidfilt |-->| encoder |---> RTP
 |         |        |   !         !   |         |   |         |
 '         '--------'   '- - - - -'   '---------'   '---------'
                         (optional)
 \endverbatim
 */
struct vtx {
	struct video *video;               /**< Parent                    */
	const struct vidcodec *vc;         /**< Current Video encoder     */
	struct videnc_state *enc;          /**< Video encoder state       */
	struct vidsrc_prm vsrc_prm;        /**< Video source parameters   */
	struct vidsz vsrc_size;            /**< Video source size         */
	struct vidsrc_st *vsrc;            /**< Video source              */
	struct lock *lock;                 /**< Lock for encoder          */
	struct vidframe *frame;            /**< Source frame              */
	struct vidframe *mute_frame;       /**< Frame with muted video    */
	struct lock *lock_tx;              /**< Protect the sendq         */
	struct list sendq;                 /**< Tx-Queue (struct vidqent) */
	struct tmr tmr_rtp;                /**< Timer for sending RTP     */
	unsigned skipc;                    /**< Number of frames skipped  */
	struct list filtl;                 /**< Filters in encoding order */
	char device[64];                   /**< Source device name        */
	int muted_frames;                  /**< # of muted frames sent    */
	uint32_t ts_offset;
	bool picup;                        /**< Send picture update       */
	bool muted;                        /**< Muted flag                */
	int frames;                        /**< Number of frames sent     */
	int efps;                          /**< Estimated frame-rate      */
	uint32_t ts_min;
	uint32_t ts_max;
};


/**
 * Video stream - receiver/decoder direction

 \verbatim

 Processing decoder pipeline:

 .~~~~~~~~.   .--------.   .---------.   .---------.
 |  _o_   |   |        |   |         |   |         |
 |   |    |<--| vidisp |<--| vidfilt |<--| decoder |<--- RTP
 |  /'\   |   |        |   |         |   |         |
 '~~~~~~~~'   '--------'   '---------'   '---------'

 \endverbatim

 */
struct vrx {
	struct video *video;               /**< Parent                    */
	const struct vidcodec *vc;         /**< Current video decoder     */
	struct viddec_state *dec;          /**< Video decoder state       */
	struct vidisp_prm vidisp_prm;      /**< Video display parameters  */
	struct vidisp_st *vidisp;          /**< Video display             */
	struct lock *lock;                 /**< Lock for decoder          */
	struct list filtl;                 /**< Filters in decoding order */
	struct tmr tmr_picup;              /**< Picture update timer      */
	struct vidsz size;                 /**< Incoming video resolution */
	enum vidorient orient;             /**< Display orientation       */
	char device[64];                   /**< Display device name       */
	int pt_rx;                         /**< Incoming RTP payload type */
	int frames;                        /**< Number of frames received */
	int efps;                          /**< Estimated frame-rate      */
	unsigned n_intra;                  /**< Intra-frames decoded      */
	unsigned n_picup;                  /**< Picture updates sent      */
	uint32_t ts_min;
	uint32_t ts_max;
};


/** Generic Video stream */
struct video {
	MAGIC_DECL              /**< Magic number for debugging           */
	struct config_video cfg;/**< Video configuration                  */
	struct stream *strm;    /**< Generic media stream                 */
	struct vtx vtx;         /**< Transmit/encoder direction           */
	struct vrx vrx;         /**< Receive/decoder direction            */
	struct tmr tmr;         /**< Timer for frame-rate estimation      */
	bool started;           /**< True if video is started             */
	char *peer;             /**< Peer URI                             */
	bool nack_pli;          /**< Send NACK/PLI to peer                */
	video_err_h *errh;      /**< Error handler                        */
	void *arg;              /**< Error handler argument               */
};


struct vidqent {
	struct le le;
	struct sa dst;
	bool marker;
	uint8_t pt;
	uint32_t ts;
	struct mbuf *mb;
};


static void request_picture_update(struct vrx *vrx);


static void vidqent_destructor(void *arg)
{
	struct vidqent *qent = arg;

	list_unlink(&qent->le);
	mem_deref(qent->mb);
}


static int vidqent_alloc(struct vidqent **qentp,
			 bool marker, uint8_t pt, uint32_t ts,
			 const uint8_t *hdr, size_t hdr_len,
			 const uint8_t *pld, size_t pld_len)
{
	struct vidqent *qent;
	int err = 0;

	if (!qentp || !pld)
		return EINVAL;

	qent = mem_zalloc(sizeof(*qent), vidqent_destructor);
	if (!qent)
		return ENOMEM;

	qent->marker = marker;
	qent->pt     = pt;
	qent->ts     = ts;

	qent->mb = mbuf_alloc(RTP_PRESZ + hdr_len + pld_len + RTP_TRAILSZ);
	if (!qent->mb) {
		err = ENOMEM;
		goto out;
	}

	qent->mb->pos = qent->mb->end = RTP_PRESZ;

	if (hdr)
		(void)mbuf_write_mem(qent->mb, hdr, hdr_len);

	(void)mbuf_write_mem(qent->mb, pld, pld_len);

	qent->mb->pos = RTP_PRESZ;

 out:
	if (err)
		mem_deref(qent);
	else
		*qentp = qent;

	return err;
}


static void vidqueue_poll(struct vtx *vtx, uint64_t jfs, uint64_t prev_jfs)
{
	size_t burst, sent;
	uint64_t bandwidth_kbps;
	struct le *le;

	if (!vtx)
		return;

	lock_write_get(vtx->lock_tx);

	le = vtx->sendq.head;
	if (!le)
		goto out;

	/*
	 * time [ms] * bitrate [kbps] / 8 = bytes
	 */
	bandwidth_kbps = vtx->video->cfg.bitrate / 1000;
	burst = (1 + jfs - prev_jfs) * bandwidth_kbps / 4;

	burst = min(burst, BURST_MAX);
	sent  = 0;

	while (le) {

		struct vidqent *qent = le->data;

		sent += mbuf_get_left(qent->mb);

		stream_send(vtx->video->strm, false, qent->marker, qent->pt,
			    qent->ts, qent->mb);

		le = le->next;
		mem_deref(qent);

		if (sent > burst) {
			break;
		}
	}

 out:
	lock_rel(vtx->lock_tx);
}


static void rtp_tmr_handler(void *arg)
{
	struct vtx *vtx = arg;
	uint64_t pjfs;

	pjfs = vtx->tmr_rtp.jfs;

	tmr_start(&vtx->tmr_rtp, 1000/MEDIA_POLL_RATE, rtp_tmr_handler, vtx);

	vidqueue_poll(vtx, vtx->tmr_rtp.jfs, pjfs);
}


static void video_destructor(void *arg)
{
	struct video *v = arg;
	struct vtx *vtx = &v->vtx;
	struct vrx *vrx = &v->vrx;

	/* transmit */
	lock_write_get(vtx->lock_tx);
	list_flush(&vtx->sendq);
	lock_rel(vtx->lock_tx);
	mem_deref(vtx->lock_tx);

	tmr_cancel(&vtx->tmr_rtp);
	mem_deref(vtx->vsrc);
	lock_write_get(vtx->lock);
	mem_deref(vtx->frame);
	mem_deref(vtx->mute_frame);
	mem_deref(vtx->enc);
	list_flush(&vtx->filtl);
	lock_rel(vtx->lock);
	mem_deref(vtx->lock);

	/* receive */
	tmr_cancel(&vrx->tmr_picup);
	lock_write_get(vrx->lock);
	mem_deref(vrx->dec);
	mem_deref(vrx->vidisp);
	list_flush(&vrx->filtl);
	lock_rel(vrx->lock);
	mem_deref(vrx->lock);

	tmr_cancel(&v->tmr);
	mem_deref(v->strm);
	mem_deref(v->peer);
}


static int get_fps(const struct video *v)
{
	const char *attr;

	/* RFC4566 */
	attr = sdp_media_rattr(stream_sdpmedia(v->strm), "framerate");
	if (attr) {
		/* NOTE: fractional values are ignored */
		const double fps = atof(attr);
		return (int)fps;
	}
	else
		return v->cfg.fps;
}


static int packet_handler(bool marker, uint32_t ts,
			  const uint8_t *hdr, size_t hdr_len,
			  const uint8_t *pld, size_t pld_len,
			  void *arg)
{
	struct vtx *vtx = arg;
	struct stream *strm = vtx->video->strm;
	struct vidqent *qent;
	uint32_t rtp_ts;
	int err;

	/* NOTE: does not handle timestamp wrap around */
	if (ts < vtx->ts_min)
		vtx->ts_min = ts;
	if (ts > vtx->ts_max)
		vtx->ts_max = ts;

	/* add random timestamp offset */
	rtp_ts = vtx->ts_offset + ts;

	err = vidqent_alloc(&qent, marker, strm->pt_enc, rtp_ts,
			    hdr, hdr_len, pld, pld_len);
	if (err)
		return err;

	lock_write_get(vtx->lock_tx);
	qent->dst = *sdp_media_raddr(strm->sdp);
	list_append(&vtx->sendq, &qent->le, qent);
	lock_rel(vtx->lock_tx);

	return err;
}


/**
 * Encode video and send via RTP stream
 *
 * @note This function has REAL-TIME properties
 *
 * @param vtx   Video transmit object
 * @param frame Video frame to send
 */
static void encode_rtp_send(struct vtx *vtx, struct vidframe *frame)
{
	struct le *le;
	int err = 0;
	bool sendq_empty;

	if (!vtx->enc)
		return;

	lock_write_get(vtx->lock_tx);
	sendq_empty = (vtx->sendq.head == NULL);
	lock_rel(vtx->lock_tx);

	if (!sendq_empty) {
		++vtx->skipc;
		return;
	}

	lock_write_get(vtx->lock);

	/* Convert image */
	if (frame->fmt != VIDENC_INTERNAL_FMT) {

		vtx->vsrc_size = frame->size;

		if (!vtx->frame) {

			err = vidframe_alloc(&vtx->frame, VIDENC_INTERNAL_FMT,
					     &vtx->vsrc_size);
			if (err)
				goto unlock;
		}

		vidconv(vtx->frame, frame, 0);
		frame = vtx->frame;
	}

	/* Process video frame through all Video Filters */
	for (le = vtx->filtl.head; le; le = le->next) {

		struct vidfilt_enc_st *st = le->data;

		if (st->vf && st->vf->ench)
			err |= st->vf->ench(st, frame);
	}

 unlock:
	lock_rel(vtx->lock);

	if (err)
		return;

	/* Encode the whole picture frame */
	err = vtx->vc->ench(vtx->enc, vtx->picup, frame);
	if (err)
		return;

	vtx->picup = false;
}


/**
 * Read frames from video source
 *
 * @param frame Video frame
 * @param arg   Handler argument
 *
 * @note This function has REAL-TIME properties
 */
static void vidsrc_frame_handler(struct vidframe *frame, void *arg)
{
	struct vtx *vtx = arg;

	++vtx->frames;

	/* Is the video muted? If so insert video mute image */
	if (vtx->muted)
		frame = vtx->mute_frame;

	if (vtx->muted && vtx->muted_frames >= MAX_MUTED_FRAMES)
		return;

	/* Encode and send */
	encode_rtp_send(vtx, frame);
	vtx->muted_frames++;
}


static void vidsrc_error_handler(int err, void *arg)
{
	struct vtx *vtx = arg;

	warning("video: video-source error: %m\n", err);

	vtx->vsrc = mem_deref(vtx->vsrc);
}


static int vtx_alloc(struct vtx *vtx, struct video *video)
{
	int err;

	err = lock_alloc(&vtx->lock);
	err |= lock_alloc(&vtx->lock_tx);
	if (err)
		return err;

	tmr_init(&vtx->tmr_rtp);

	vtx->video = video;

	/* The initial value of the timestamp SHOULD be random */
	vtx->ts_offset = rand_u16();

	str_ncpy(vtx->device, video->cfg.src_dev, sizeof(vtx->device));

	tmr_start(&vtx->tmr_rtp, 1, rtp_tmr_handler, vtx);

	vtx->ts_min = ~0;

	return err;
}


static int vrx_alloc(struct vrx *vrx, struct video *video)
{
	int err;

	err = lock_alloc(&vrx->lock);
	if (err)
		return err;

	vrx->video  = video;
	vrx->pt_rx  = -1;
	vrx->orient = VIDORIENT_PORTRAIT;

	str_ncpy(vrx->device, video->cfg.disp_dev, sizeof(vrx->device));

	vrx->ts_min = ~0;

	return err;
}


static void picup_tmr_handler(void *arg)
{
	struct vrx *vrx = arg;

	request_picture_update(vrx);
}


static void request_picture_update(struct vrx *vrx)
{
	struct video *v = vrx->video;

	if (tmr_isrunning(&vrx->tmr_picup))
		return;

	tmr_start(&vrx->tmr_picup, PICUP_INTERVAL, picup_tmr_handler, vrx);

	/* send RTCP FIR to peer */
	stream_send_fir(v->strm, v->nack_pli);

	/* XXX: if RTCP is not enabled, send XML in SIP INFO ? */

	++vrx->n_picup;
}


/**
 * Decode incoming RTP packets using the Video decoder
 *
 * NOTE: mb=NULL if no packet received
 *
 * @param vrx Video receive object
 * @param hdr RTP Header
 * @param mb  Buffer with RTP payload
 *
 * @return 0 if success, otherwise errorcode
 */
static int video_stream_decode(struct vrx *vrx, const struct rtp_header *hdr,
			       struct mbuf *mb)
{
	struct video *v = vrx->video;
	struct vidframe *frame_filt = NULL;
	struct vidframe frame_store, *frame = &frame_store;
	struct le *le;
	bool intra;
	int err = 0;

	if (!hdr || !mbuf_get_left(mb))
		return 0;

	lock_write_get(vrx->lock);

	/* No decoder set */
	if (!vrx->dec) {
		warning("video: No video decoder!\n");
		goto out;
	}

	/* todo: check if RTP timestamp wraps */

	if (hdr->ts < vrx->ts_min)
		vrx->ts_min = hdr->ts;
	if (hdr->ts > vrx->ts_max)
		vrx->ts_max = hdr->ts;

	frame->data[0] = NULL;
	err = vrx->vc->dech(vrx->dec, frame, &intra, hdr->m, hdr->seq, mb);
	if (err) {

		if (err != EPROTO) {
			warning("video: %s decode error"
				" (seq=%u, %u bytes): %m\n",
				vrx->vc->name, hdr->seq,
				mbuf_get_left(mb), err);
		}

		request_picture_update(vrx);

		goto out;
	}

	if (intra) {
		tmr_cancel(&vrx->tmr_picup);
		++vrx->n_intra;
	}

	/* Got a full picture-frame? */
	if (!vidframe_isvalid(frame))
		goto out;

	vrx->size = frame->size;

	if (!list_isempty(&vrx->filtl)) {

		err = vidframe_alloc(&frame_filt, frame->fmt, &frame->size);
		if (err)
			goto out;

		vidframe_copy(frame_filt, frame);

		frame = frame_filt;
	}

	/* Process video frame through all Video Filters */
	for (le = vrx->filtl.head; le; le = le->next) {

		struct vidfilt_dec_st *st = le->data;

		if (st->vf && st->vf->dech)
			err |= st->vf->dech(st, frame);
	}

	err = vidisp_display(vrx->vidisp, v->peer, frame);
	frame_filt = mem_deref(frame_filt);
	if (err == ENODEV) {
		warning("video: video-display was closed\n");
		vrx->vidisp = mem_deref(vrx->vidisp);

		lock_rel(vrx->lock);

		if (v->errh) {
			v->errh(err, "display closed", v->arg);
		}

		return err;
	}

	++vrx->frames;

out:
	lock_rel(vrx->lock);

	return err;
}


static int pt_handler(struct video *v, uint8_t pt_old, uint8_t pt_new)
{
	const struct sdp_format *lc;

	lc = sdp_media_lformat(stream_sdpmedia(v->strm), pt_new);
	if (!lc)
		return ENOENT;

	if (pt_old != (uint8_t)-1) {
		info("Video decoder changed payload %u -> %u\n",
		     pt_old, pt_new);
	}

	v->vrx.pt_rx = pt_new;

	return video_decoder_set(v, lc->data, lc->pt, lc->rparams);
}


/* Handle incoming stream data from the network */
static void stream_recv_handler(const struct rtp_header *hdr,
				struct rtpext *extv, size_t extc,
				struct mbuf *mb, void *arg)
{
	struct video *v = arg;
	int err;
	(void)extv;
	(void)extc;

	if (!mb)
		goto out;

	/* Video payload-type changed? */
	if (hdr->pt == v->vrx.pt_rx)
		goto out;

	err = pt_handler(v, v->vrx.pt_rx, hdr->pt);
	if (err)
		return;

 out:
	(void)video_stream_decode(&v->vrx, hdr, mb);
}


static void rtcp_handler(struct rtcp_msg *msg, void *arg)
{
	struct video *v = arg;

	switch (msg->hdr.pt) {

	case RTCP_FIR:
		v->vtx.picup = true;
		break;

	case RTCP_PSFB:
		if (msg->hdr.count == RTCP_PSFB_PLI)
			v->vtx.picup = true;
		break;

	case RTCP_RTPFB:
		if (msg->hdr.count == RTCP_RTPFB_GNACK)
			v->vtx.picup = true;
		break;

	default:
		break;
	}
}


static int vtx_print_pipeline(struct re_printf *pf, const struct vtx *vtx)
{
	struct le *le;
	struct vidsrc *vs;
	int err;

	if (!vtx)
		return 0;

	vs = vidsrc_get(vtx->vsrc);

	err = re_hprintf(pf, "video tx pipeline: %10s",
			 vs ? vs->name : "src");

	for (le = list_head(&vtx->filtl); le; le = le->next) {
		struct vidfilt_enc_st *st = le->data;

		if (st->vf->ench)
			err |= re_hprintf(pf, " ---> %s", st->vf->name);
	}

	err |= re_hprintf(pf, " ---> %s\n",
			  vtx->vc ? vtx->vc->name : "encoder");

	return err;
}


static int vrx_print_pipeline(struct re_printf *pf, const struct vrx *vrx)
{
	struct le *le;
	struct vidisp *vd;
	int err;

	if (!vrx)
		return 0;

	vd = vidisp_get(vrx->vidisp);

	err = re_hprintf(pf, "video rx pipeline: %10s",
			 vd ? vd->name : "disp");

	for (le = list_head(&vrx->filtl); le; le = le->next) {
		struct vidfilt_dec_st *st = le->data;

		if (st->vf->dech)
			err |= re_hprintf(pf, " <--- %s", st->vf->name);
	}

	err |= re_hprintf(pf, " <--- %s\n",
			  vrx->vc ? vrx->vc->name : "decoder");

	return err;
}


int video_alloc(struct video **vp, const struct stream_param *stream_prm,
		const struct config *cfg,
		struct call *call, struct sdp_session *sdp_sess, int label,
		const struct mnat *mnat, struct mnat_sess *mnat_sess,
		const struct menc *menc, struct menc_sess *menc_sess,
		const char *content, const struct list *vidcodecl,
		video_err_h *errh, void *arg)
{
	struct video *v;
	struct le *le;
	int err = 0;

	if (!vp || !cfg)
		return EINVAL;

	v = mem_zalloc(sizeof(*v), video_destructor);
	if (!v)
		return ENOMEM;

	MAGIC_INIT(v);

	v->cfg = cfg->video;
	tmr_init(&v->tmr);

	err = stream_alloc(&v->strm, stream_prm,
			   &cfg->avt, call, sdp_sess, "video", label,
			   mnat, mnat_sess, menc, menc_sess,
			   call_localuri(call),
			   stream_recv_handler, rtcp_handler, v);
	if (err)
		goto out;

	if (cfg->avt.rtp_bw.max >= AUDIO_BANDWIDTH) {
		stream_set_bw(v->strm, cfg->avt.rtp_bw.max - AUDIO_BANDWIDTH);
	}

	err |= sdp_media_set_lattr(stream_sdpmedia(v->strm), true,
				   "framerate", "%d", v->cfg.fps);

	/* RFC 4585 */
	err |= sdp_media_set_lattr(stream_sdpmedia(v->strm), true,
				   "rtcp-fb", "* nack pli");

	/* RFC 4796 */
	if (content) {
		err |= sdp_media_set_lattr(stream_sdpmedia(v->strm), true,
					   "content", "%s", content);
	}

	if (err)
		goto out;

	v->errh = errh;
	v->arg = arg;

	err  = vtx_alloc(&v->vtx, v);
	err |= vrx_alloc(&v->vrx, v);
	if (err)
		goto out;

	/* Video codecs */
	for (le = list_head(vidcodecl); le; le = le->next) {
		struct vidcodec *vc = le->data;
		err |= sdp_format_add(NULL, stream_sdpmedia(v->strm), false,
				      vc->pt, vc->name, 90000, 1,
				      vc->fmtp_ench, vc->fmtp_cmph, vc, false,
				      "%s", vc->fmtp);
	}

	/* Video filters */
	for (le = list_head(baresip_vidfiltl()); le; le = le->next) {
		struct vidfilt *vf = le->data;
		void *ctx = NULL;

		err |= vidfilt_enc_append(&v->vtx.filtl, &ctx, vf);
		err |= vidfilt_dec_append(&v->vrx.filtl, &ctx, vf);
		if (err) {
			warning("video: video-filter '%s' failed (%m)\n",
				vf->name, err);
			break;
		}
	}

 out:
	if (err)
		mem_deref(v);
	else
		*vp = v;

	return err;
}


static void vidisp_resize_handler(const struct vidsz *sz, void *arg)
{
	struct vrx *vrx = arg;
	(void)vrx;

	info("video: display resized: %u x %u\n", sz->w, sz->h);

	/* XXX: update wanted picturesize and send re-invite to peer */
}


/* Set the video display - can be called multiple times */
static int set_vidisp(struct vrx *vrx)
{
	struct vidisp *vd;

	vrx->vidisp = mem_deref(vrx->vidisp);
	vrx->vidisp_prm.view = NULL;
	vrx->vidisp_prm.fullscreen = vrx->video->cfg.fullscreen;

	vd = (struct vidisp *)vidisp_find(baresip_vidispl(),
					  vrx->video->cfg.disp_mod);
	if (!vd)
		return ENOENT;

	return vd->alloch(&vrx->vidisp, vd, &vrx->vidisp_prm, vrx->device,
			  vidisp_resize_handler, vrx);
}


/* Set the encoder format - can be called multiple times */
static int set_encoder_format(struct vtx *vtx, const char *src,
			      const char *dev, struct vidsz *size)
{
	struct vidsrc *vs = (struct vidsrc *)vidsrc_find(baresip_vidsrcl(),
							 src);
	int err;

	if (!vs)
		return ENOENT;

	vtx->vsrc_size       = *size;
	vtx->vsrc_prm.fps    = get_fps(vtx->video);
	vtx->vsrc_prm.orient = VIDORIENT_PORTRAIT;

	vtx->vsrc = mem_deref(vtx->vsrc);

	err = vs->alloch(&vtx->vsrc, vs, NULL, &vtx->vsrc_prm,
			 &vtx->vsrc_size, NULL, dev, vidsrc_frame_handler,
			 vidsrc_error_handler, vtx);
	if (err) {
		info("video: no video source '%s': %m\n", src, err);
		return err;
	}

	vtx->mute_frame = mem_deref(vtx->mute_frame);
	err = vidframe_alloc(&vtx->mute_frame, VIDENC_INTERNAL_FMT, size);
	if (err)
		return err;

	vidframe_fill(vtx->mute_frame, 0xff, 0xff, 0xff);

	return err;
}


enum {TMR_INTERVAL = 5};
static void tmr_handler(void *arg)
{
	struct video *v = arg;

	tmr_start(&v->tmr, TMR_INTERVAL * 1000, tmr_handler, v);

	/* Estimate framerates */
	v->vtx.efps = v->vtx.frames / TMR_INTERVAL;
	v->vrx.efps = v->vrx.frames / TMR_INTERVAL;

	v->vtx.frames = 0;
	v->vrx.frames = 0;
}


int video_start(struct video *v, const char *peer)
{
	struct vidsz size;
	int err;

	if (!v)
		return EINVAL;

	if (peer) {
		mem_deref(v->peer);
		err = str_dup(&v->peer, peer);
		if (err)
			return err;
	}

	stream_set_srate(v->strm, VIDEO_SRATE, VIDEO_SRATE);

	if (vidisp_find(baresip_vidispl(), NULL)) {
		err = set_vidisp(&v->vrx);
		if (err) {
			warning("video: could not set vidisp '%s': %m\n",
				v->vrx.device, err);
		}
	}
	else {
		info("video: no video display\n");
	}

	if (vidsrc_find(baresip_vidsrcl(), NULL)) {
		size.w = v->cfg.width;
		size.h = v->cfg.height;
		err = set_encoder_format(&v->vtx, v->cfg.src_mod,
					 v->vtx.device, &size);
		if (err) {
			warning("video: could not set encoder format to"
				" [%u x %u] %m\n",
				size.w, size.h, err);
		}
	}
	else {
		info("video: no video source\n");
	}

	tmr_start(&v->tmr, TMR_INTERVAL * 1000, tmr_handler, v);

	if (v->vtx.vc && v->vrx.vc) {
		info("%H%H",
		     vtx_print_pipeline, &v->vtx,
		     vrx_print_pipeline, &v->vrx);
	}

	v->started = true;

	return 0;
}


void video_stop(struct video *v)
{
	if (!v)
		return;

	debug("video: stopping video source ..\n");

	v->started = false;
	v->vtx.vsrc = mem_deref(v->vtx.vsrc);
}


bool video_is_started(const struct video *v)
{
	return v ? v->started : false;
}


/**
 * Mute the video stream
 *
 * @param v     Video stream
 * @param muted True to mute, false to un-mute
 */
void video_mute(struct video *v, bool muted)
{
	struct vtx *vtx;

	if (!v)
		return;

	vtx = &v->vtx;

	vtx->muted        = muted;
	vtx->muted_frames = 0;
	vtx->picup        = true;

	video_update_picture(v);
}


static int vidisp_update(struct vrx *vrx)
{
	struct vidisp *vd = vidisp_get(vrx->vidisp);
	int err = 0;

	if (vd->updateh) {
		err = vd->updateh(vrx->vidisp, vrx->vidisp_prm.fullscreen,
				  vrx->orient, NULL);
	}

	return err;
}


/**
 * Enable video display fullscreen
 *
 * @param v  Video stream
 * @param fs True for fullscreen, otherwise false
 *
 * @return 0 if success, otherwise errorcode
 */
int video_set_fullscreen(struct video *v, bool fs)
{
	if (!v)
		return EINVAL;

	v->vrx.vidisp_prm.fullscreen = fs;

	return vidisp_update(&v->vrx);
}


static void vidsrc_update(struct vtx *vtx, const char *dev)
{
	struct vidsrc *vs = vidsrc_get(vtx->vsrc);

	if (vs && vs->updateh)
		vs->updateh(vtx->vsrc, &vtx->vsrc_prm, dev);
}


/**
 * Set the orientation of the Video source and display
 *
 * @param v      Video stream
 * @param orient Video orientation (enum vidorient)
 *
 * @return 0 if success, otherwise errorcode
 */
int video_set_orient(struct video *v, int orient)
{
	if (!v)
		return EINVAL;

	v->vtx.vsrc_prm.orient = v->vrx.orient = orient;
	vidsrc_update(&v->vtx, NULL);
	return vidisp_update(&v->vrx);
}


int video_encoder_set(struct video *v, struct vidcodec *vc,
		      int pt_tx, const char *params)
{
	struct vtx *vtx;
	int err = 0;

	if (!v)
		return EINVAL;

	vtx = &v->vtx;

	if (!vc->encupdh) {
		info("video: vidcodec '%s' has no encoder\n", vc->name);
		return ENOENT;
	}

	if (vc != vtx->vc) {

		struct videnc_param prm;

		prm.bitrate = v->cfg.bitrate;
		prm.pktsize = 1024;
		prm.fps     = get_fps(v);
		prm.max_fs  = -1;

		info("Set video encoder: %s %s (%u bit/s, %u fps)\n",
		     vc->name, vc->variant, prm.bitrate, prm.fps);

		vtx->enc = mem_deref(vtx->enc);
		err = vc->encupdh(&vtx->enc, vc, &prm, params,
				  packet_handler, vtx);
		if (err) {
			warning("video: encoder alloc: %m\n", err);
			return err;
		}

		vtx->vc = vc;
	}

	stream_update_encoder(v->strm, pt_tx);

	return err;
}


int video_decoder_set(struct video *v, struct vidcodec *vc, int pt_rx,
		      const char *fmtp)
{
	struct vrx *vrx;
	int err = 0;

	if (!v)
		return EINVAL;

	/* handle vidcodecs without a decoder */
	if (!vc->decupdh) {
		struct list *vidcodecl = baresip_vidcodecl();
		struct vidcodec *vcd;

		info("video: vidcodec '%s' has no decoder\n", vc->name);

		vcd = (struct vidcodec *)vidcodec_find_decoder(vidcodecl,
							       vc->name);
		if (!vcd) {
			warning("video: could not find decoder (%s)\n",
				vc->name);
			return ENOENT;
		}

		vc = vcd;
	}

	vrx = &v->vrx;

	vrx->pt_rx = pt_rx;

	if (vc != vrx->vc) {

		info("Set video decoder: %s %s\n", vc->name, vc->variant);

		vrx->dec = mem_deref(vrx->dec);

		err = vc->decupdh(&vrx->dec, vc, fmtp);
		if (err) {
			warning("video: decoder alloc: %m\n", err);
			return err;
		}

		vrx->vc = vc;
	}

	return err;
}


/**
 * Use the next video encoder in the local list of negotiated codecs
 *
 * @param video  Video object
 */
void video_encoder_cycle(struct video *video)
{
	const struct sdp_format *rc = NULL;

	if (!video)
		return;

	rc = sdp_media_format_cycle(stream_sdpmedia(video_strm(video)));
	if (!rc) {
		info("cycle video: no remote codec found\n");
		return;
	}

	(void)video_encoder_set(video, rc->data, rc->pt, rc->params);
}


struct stream *video_strm(const struct video *v)
{
	return v ? v->strm : NULL;
}


void video_update_picture(struct video *v)
{
	if (!v)
		return;
	v->vtx.picup = true;
}


/**
 * Get the driver-specific view of the video stream
 *
 * @param v Video stream
 *
 * @return Opaque view
 */
void *video_view(const struct video *v)
{
	if (!v)
		return NULL;

	return v->vrx.vidisp_prm.view;
}


/**
 * Set the current Video Source device name
 *
 * @param v   Video stream
 * @param dev Device name
 */
void video_vidsrc_set_device(struct video *v, const char *dev)
{
	if (!v)
		return;

	vidsrc_update(&v->vtx, dev);
}


static bool sdprattr_contains(struct stream *s, const char *name,
			      const char *str)
{
	const char *attr = sdp_media_rattr(stream_sdpmedia(s), name);
	return attr ? (NULL != strstr(attr, str)) : false;
}


void video_sdp_attr_decode(struct video *v)
{
	if (!v)
		return;

	/* RFC 4585 */
	v->nack_pli = sdprattr_contains(v->strm, "rtcp-fb", "nack");
}


int video_debug(struct re_printf *pf, const struct video *v)
{
	const struct vtx *vtx;
	const struct vrx *vrx;
	int err;

	if (!v)
		return 0;

	vtx = &v->vtx;
	vrx = &v->vrx;

	err = re_hprintf(pf, "\n--- Video stream ---\n");
	err |= re_hprintf(pf, " started: %s\n", v->started ? "yes" : "no");

	err |= re_hprintf(pf, " tx: %u x %u, fps=%d\n",
			  vtx->vsrc_size.w,
			  vtx->vsrc_size.h, vtx->vsrc_prm.fps);
	err |= re_hprintf(pf, "     skipc=%u\n", vtx->skipc);
<<<<<<< HEAD
	err |= re_hprintf(pf, "     time = %.3f sec\n",
			  video_calc_seconds(vtx->ts_max - vtx->ts_min));

	err |= re_hprintf(pf, " rx: pt=%d\n", vrx->pt_rx);
=======

	err |= re_hprintf(pf, " rx: %u x %u\n", vrx->size.w, vrx->size.h);
	err |= re_hprintf(pf, "     pt=%d\n", vrx->pt_rx);
>>>>>>> 33206f77
	err |= re_hprintf(pf, "     n_intra=%u, n_picup=%u\n",
			  vrx->n_intra, vrx->n_picup);
	err |= re_hprintf(pf, "     time = %.3f sec\n",
			  video_calc_seconds(vrx->ts_max - vrx->ts_min));

	if (!list_isempty(baresip_vidfiltl())) {
		err |= vtx_print_pipeline(pf, vtx);
		err |= vrx_print_pipeline(pf, vrx);
	}

	err |= stream_debug(pf, v->strm);

	return err;
}


int video_print(struct re_printf *pf, const struct video *v)
{
	if (!v)
		return 0;

	return re_hprintf(pf, " efps=%d/%d", v->vtx.efps, v->vrx.efps);
}


int video_set_source(struct video *v, const char *name, const char *dev)
{
	struct vidsrc *vs = (struct vidsrc *)vidsrc_find(baresip_vidsrcl(),
							 name);
	struct vtx *vtx;

	if (!v)
		return EINVAL;

	if (!vs)
		return ENOENT;

	vtx = &v->vtx;

	vtx->vsrc = mem_deref(vtx->vsrc);

	return vs->alloch(&vtx->vsrc, vs, NULL, &vtx->vsrc_prm,
			  &vtx->vsrc_size, NULL, dev,
			  vidsrc_frame_handler, vidsrc_error_handler, vtx);
}


void video_set_devicename(struct video *v, const char *src, const char *disp)
{
	if (!v)
		return;

	str_ncpy(v->vtx.device, src, sizeof(v->vtx.device));
	str_ncpy(v->vrx.device, disp, sizeof(v->vrx.device));
}


/**
 * Calculate the RTP timestamp from Presentation Time Stamp (PTS)
 * or Decoding Time Stamp (DTS) and framerate.
 *
 * @note The calculated RTP Timestamp may wrap around.
 *
 * @param pts Presentation Time Stamp (PTS)
 * @param fps Framerate in [frames per second]
 *
 * @return RTP Timestamp
 */
uint32_t video_calc_rtp_timestamp(int64_t pts, unsigned fps)
{
       uint64_t rtp_ts;

       if (!fps)
	       return 0;

       rtp_ts = ((uint64_t)SRATE * pts) / fps;

       return (uint32_t)rtp_ts;
}<|MERGE_RESOLUTION|>--- conflicted
+++ resolved
@@ -25,6 +25,7 @@
 
 
 enum {
+	SRATE = 90000,
 	MAX_MUTED_FRAMES = 3,
 };
 
@@ -979,7 +980,7 @@
 			return err;
 	}
 
-	stream_set_srate(v->strm, VIDEO_SRATE, VIDEO_SRATE);
+	stream_set_srate(v->strm, SRATE, SRATE);
 
 	if (vidisp_find(baresip_vidispl(), NULL)) {
 		err = set_vidisp(&v->vrx);
@@ -1322,16 +1323,12 @@
 			  vtx->vsrc_size.w,
 			  vtx->vsrc_size.h, vtx->vsrc_prm.fps);
 	err |= re_hprintf(pf, "     skipc=%u\n", vtx->skipc);
-<<<<<<< HEAD
 	err |= re_hprintf(pf, "     time = %.3f sec\n",
 			  video_calc_seconds(vtx->ts_max - vtx->ts_min));
 
-	err |= re_hprintf(pf, " rx: pt=%d\n", vrx->pt_rx);
-=======
-
 	err |= re_hprintf(pf, " rx: %u x %u\n", vrx->size.w, vrx->size.h);
 	err |= re_hprintf(pf, "     pt=%d\n", vrx->pt_rx);
->>>>>>> 33206f77
+
 	err |= re_hprintf(pf, "     n_intra=%u, n_picup=%u\n",
 			  vrx->n_intra, vrx->n_picup);
 	err |= re_hprintf(pf, "     time = %.3f sec\n",
@@ -1410,4 +1407,16 @@
        rtp_ts = ((uint64_t)SRATE * pts) / fps;
 
        return (uint32_t)rtp_ts;
-}+}
+
+
+double video_calc_seconds(uint32_t rtp_ts)
+{
+	double timestamp;
+
+	/* convert from RTP clockrate to seconds */
+	timestamp = (double)rtp_ts / (double)SRATE;
+
+	return timestamp;
+}
+
