--- conflicted
+++ resolved
@@ -783,7 +783,6 @@
 	if (!ua || !str_isset(req_uri))
 		return EINVAL;
 
-<<<<<<< HEAD
 #if 1
 	if (strstr(req_uri, "<")) {
 		warning("ua_connect: req_uri has angle brackets (%s)\n",
@@ -791,19 +790,6 @@
 		return EBADMSG;
 	}
 #endif
-=======
-	dialbuf = mbuf_alloc(64);
-	if (!dialbuf)
-		return ENOMEM;
-
-	err |= ua_uri_complete(ua, dialbuf, req_uri);
-
-	/* Append any optional URI parameters */
-	err |= mbuf_write_pl(dialbuf, &ua->acc->luri.params);
-
-	if (err)
-		goto out;
->>>>>>> 69714e02
 
 	err = ua_call_alloc(&call, ua, vmode, NULL, NULL, from_uri, true);
 	if (err)
