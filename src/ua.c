/**
 * @file src/ua.c  User-Agent
 *
 * Copyright (C) 2010 Creytiv.com
 */
#include <string.h>
#include <re.h>
#include <baresip.h>
#include "core.h"
#include <ctype.h>


/** Magic number */
#define MAGIC 0x0a0a0a0a
#include "magic.h"


/** Defines a SIP User Agent object */
struct ua {
	MAGIC_DECL                   /**< Magic number for struct ua         */
	struct le le;                /**< Linked list element                */
	struct account *acc;         /**< Account Parameters                 */
	struct list regl;            /**< List of Register clients           */
	struct list calls;           /**< List of active calls (struct call) */
	struct pl extensionv[8];     /**< Vector of SIP extensions           */
	size_t    extensionc;        /**< Number of SIP extensions           */
	char *cuser;                 /**< SIP Contact username               */
	char *pub_gruu;              /**< SIP Public GRUU                    */
	int af_media;                /**< Preferred Address Family for media */
	enum presence_status my_status; /**< Presence Status                 */
	bool catchall;               /**< Catch all inbound requests         */
	struct list hdr_filter;      /**< Filter for incoming headers        */
	struct list custom_hdrs;     /**< List of outgoing headers           */
};

struct ua_eh {
	struct le le;
	ua_event_h *h;
	void *arg;
};

struct ua_xhdr_filter {
	struct le le;
	char *hdr_name;
};

static struct {
	struct config_sip *cfg;        /**< SIP configuration               */
	struct list ual;               /**< List of User-Agents (struct ua) */
	struct list ehl;               /**< Event handlers (struct ua_eh)   */
	struct sip *sip;               /**< SIP Stack                       */
	struct sip_lsnr *lsnr;         /**< SIP Listener                    */
	struct sipsess_sock *sock;     /**< SIP Session socket              */
	struct sipevent_sock *evsock;  /**< SIP Event socket                */
	struct ua *ua_cur;             /**< Current User-Agent              */
	bool use_udp;                  /**< Use UDP transport               */
	bool use_tcp;                  /**< Use TCP transport               */
	bool use_tls;                  /**< Use TLS transport               */
	bool delayed_close;
	sip_msg_h *subh;               /**< Subscribe handler               */
	ua_exit_h *exith;              /**< UA Exit handler                 */
	void *arg;                     /**< UA Exit handler argument        */
	char *eprm;                    /**< Extra UA parameters             */
#ifdef USE_TLS
	struct tls *tls;               /**< TLS Context                     */
#endif
} uag = {
	NULL,
	LIST_INIT,
	LIST_INIT,
	NULL,
	NULL,
	NULL,
	NULL,
	NULL,
	true,
	true,
	true,
	false,
	NULL,
	NULL,
	NULL,
	NULL,
#ifdef USE_TLS
	NULL,
#endif
};


/* This function is called when all SIP transactions are done */
static void exit_handler(void *arg)
{
	(void)arg;

	ua_event(NULL, UA_EVENT_EXIT, NULL, NULL);

	debug("ua: sip-stack exit\n");

	if (uag.exith)
		uag.exith(uag.arg);
}


void ua_printf(const struct ua *ua, const char *fmt, ...)
{
	va_list ap;

	if (!ua)
		return;

	va_start(ap, fmt);
	info("%r@%r: %v", &ua->acc->luri.user, &ua->acc->luri.host, fmt, &ap);
	va_end(ap);
}


void ua_event(struct ua *ua, enum ua_event ev, struct call *call,
	      const char *fmt, ...)
{
	struct le *le;
	char buf[256];
	va_list ap;

	va_start(ap, fmt);
	(void)re_vsnprintf(buf, sizeof(buf), fmt, ap);
	va_end(ap);

	/* send event to all clients */
	le = uag.ehl.head;
	while (le) {
		struct ua_eh *eh = le->data;
		le = le->next;

		eh->h(ua, ev, call, buf, eh->arg);
	}
}


/**
 * Start registration of a User-Agent
 *
 * @param ua User-Agent
 *
 * @return 0 if success, otherwise errorcode
 */
int ua_register(struct ua *ua)
{
	struct account *acc;
	struct le *le;
	struct uri uri;
	char *reg_uri = NULL;
	char params[256] = "";
	unsigned i;
	int err;

	if (!ua)
		return EINVAL;

	acc = ua->acc;

	if (acc->regint == 0)
		return 0;

	uri = ua->acc->luri;
	uri.user = uri.password = pl_null;

	err = re_sdprintf(&reg_uri, "%H", uri_encode, &uri);
	if (err)
		goto out;

	if (uag.cfg && str_isset(uag.cfg->uuid)) {
		if (re_snprintf(params, sizeof(params),
				";+sip.instance=\"<urn:uuid:%s>\"",
				uag.cfg->uuid) < 0) {
			err = ENOMEM;
			goto out;
		}
	}

	if (acc->regq) {
		if (re_snprintf(&params[strlen(params)],
				sizeof(params) - strlen(params),
				";q=%s", acc->regq) < 0) {
			err = ENOMEM;
			goto out;
		}
	}

	if (acc->mnat && acc->mnat->ftag) {
		if (re_snprintf(&params[strlen(params)],
				sizeof(params) - strlen(params),
				";%s", acc->mnat->ftag) < 0) {
			err = ENOMEM;
			goto out;
		}
	}

	ua_event(ua, UA_EVENT_REGISTERING, NULL, NULL);

	for (le = ua->regl.head, i=0; le; le = le->next, i++) {
		struct reg *reg = le->data;

		err = reg_register(reg, reg_uri, params,
				   acc->regint, acc->outboundv[i]);
		if (err) {
			warning("ua: SIP register failed: %m\n", err);

			ua_event(ua, UA_EVENT_REGISTER_FAIL, NULL, "%m", err);
			goto out;
		}
	}

 out:
	mem_deref(reg_uri);

	return err;
}


/**
 * Unregister all Register clients of a User-Agent
 *
 * @param ua User-Agent
 */
void ua_unregister(struct ua *ua)
{
	struct le *le;

	if (!ua)
		return;

	if (!list_isempty(&ua->regl))
		ua_event(ua, UA_EVENT_UNREGISTERING, NULL, NULL);

	for (le = ua->regl.head; le; le = le->next) {
		struct reg *reg = le->data;

		reg_unregister(reg);
	}
}


/**
 * Check if a User-Agent is registered
 *
 * @param ua User-Agent object
 *
 * @return True if registered, false if not registered
 */
bool ua_isregistered(const struct ua *ua)
{
	struct le *le;

	if (!ua)
		return false;

	for (le = ua->regl.head; le; le = le->next) {

		const struct reg *reg = le->data;

		/* it is enough if one of the registrations work */
		if (reg_isok(reg))
			return true;
	}

	return false;
}


/**
 * Destroy the user-agent, terminate all active calls and
 * send the SHUTDOWN event.
 *
 * @param ua User-Agent object
 *
 * @return Number of remaining references
 */
unsigned ua_destroy(struct ua *ua)
{
	unsigned nrefs;

	if (!ua)
		return 0;

	list_unlink(&ua->le);

	/* send the shutdown event */
	ua_event(ua, UA_EVENT_SHUTDOWN, NULL, NULL);

	/* terminate all calls now */
	list_flush(&ua->calls);

	/* number of remaining references (excluding this one) */
	nrefs = mem_nrefs(ua) - 1;

	mem_deref(ua);

	return nrefs;
}


static struct call *ua_find_call_onhold(const struct ua *ua)
{
	struct le *le;

	if (!ua)
		return NULL;

	for (le = ua->calls.tail; le; le = le->prev) {

		struct call *call = le->data;

		if (call_is_onhold(call))
			return call;
	}

	return NULL;
}


static void resume_call(struct ua *ua)
{
	struct call *call;

	call = ua_find_call_onhold(ua);
	if (call) {
		ua_printf(ua, "resuming previous call with '%s'\n",
			  call_peeruri(call));
		call_hold(call, false);
	}
}


static void call_event_handler(struct call *call, enum call_event ev,
			       const char *str, void *arg)
{
	struct ua *ua = arg;
	const char *peeruri;

	MAGIC_CHECK(ua);

	peeruri = call_peeruri(call);

	switch (ev) {

	case CALL_EVENT_INCOMING:

		if (contact_block_access(baresip_contacts(),
					 peeruri)) {

			info("ua: blocked access: \"%s\"\n", peeruri);

			ua_event(ua, UA_EVENT_CALL_CLOSED, call, str);
			mem_deref(call);
			break;
		}

		switch (ua->acc->answermode) {

		case ANSWERMODE_EARLY:
			(void)call_progress(call);
			break;

		case ANSWERMODE_AUTO:
			(void)call_answer(call, 200);
			break;

		case ANSWERMODE_MANUAL:
			ua_event(ua, UA_EVENT_CALL_INCOMING, call, peeruri);
			break;
		}
		break;

	case CALL_EVENT_RINGING:
		ua_event(ua, UA_EVENT_CALL_RINGING, call, peeruri);
		break;

	case CALL_EVENT_PROGRESS:
		ua_printf(ua, "Call in-progress: %s\n", peeruri);
		ua_event(ua, UA_EVENT_CALL_PROGRESS, call, peeruri);
		break;

	case CALL_EVENT_ESTABLISHED:
		ua_printf(ua, "Call established: %s\n", peeruri);
		ua_event(ua, UA_EVENT_CALL_ESTABLISHED, call, peeruri);
		break;

	case CALL_EVENT_CLOSED:
		ua_event(ua, UA_EVENT_CALL_CLOSED, call, str);
		mem_deref(call);

		resume_call(ua);
		break;

	case CALL_EVENT_TRANSFER:
		ua_event(ua, UA_EVENT_CALL_TRANSFER, call, str);
		break;

	case CALL_EVENT_TRANSFER_FAILED:
		ua_event(ua, UA_EVENT_CALL_TRANSFER_FAILED, call, str);
		break;

	case CALL_EVENT_MENC:
		ua_event(ua, UA_EVENT_CALL_MENC, call, str);
		break;
	}
}


static void call_dtmf_handler(struct call *call, char key, void *arg)
{
	struct ua *ua = arg;
	char key_str[2];

	MAGIC_CHECK(ua);

	if (key != KEYCODE_REL) {

		key_str[0] = key;
		key_str[1] = '\0';

		ua_event(ua, UA_EVENT_CALL_DTMF_START, call, key_str);
	}
	else {
		ua_event(ua, UA_EVENT_CALL_DTMF_END, call, NULL);
	}
}


static int best_effort_af(const struct network *net)
{
	const int afv[2] = { AF_INET, AF_INET6 };
	size_t i;

	for (i=0; i<ARRAY_SIZE(afv); i++) {
		int af = afv[i];

		if (net_af_enabled(net, af) &&
		    sa_isset(net_laddr_af(net, af), SA_ADDR))
			return af;
	}

	return AF_UNSPEC;
}


static int sdp_af_hint(struct mbuf *mb)
{
	struct pl af;
	int err;

	err = re_regex((char *)mbuf_buf(mb), mbuf_get_left(mb),
		       "IN IP[46]+", &af);
	if (err)
		return AF_UNSPEC;

	switch (af.p[0]) {

	case '4': return AF_INET;
	case '6': return AF_INET6;
	}

	return AF_UNSPEC;
}


/**
 * Create a new call object
 *
 * @param callp     Pointer to allocated call object
 * @param ua        User-agent
 * @param vmode     Wanted video mode
 * @param msg       SIP message for incoming calls
 * @param xcall     Optional call to inherit properties from
 * @param local_uri Local SIP uri
 * @param use_rtp   Use RTP flag
 *
 * @return 0 if success, otherwise errorcode
 */
int ua_call_alloc(struct call **callp, struct ua *ua,
		  enum vidmode vmode, const struct sip_msg *msg,
		  struct call *xcall, const char *local_uri,
		  bool use_rtp)
{
	const struct network *net = baresip_network();
	struct call_prm cprm;
	int af = AF_UNSPEC;
	int af_sdp = AF_UNSPEC;
	int err;

	if (!callp || !ua)
		return EINVAL;

	if (msg) {
		af_sdp = sdp_af_hint(msg->mb);

		info("ua: using AF from sdp offer: af=%s\n",
		     net_af2name(af_sdp));

		if (!net_af_enabled(baresip_network(), af_sdp)) {
			warning("ua: SDP offer AF not supported (%s)\n",
				net_af2name(af_sdp));
		}
	}

	/* 1. if AF_MEDIA is set, we prefer it
	 * 2. otherwise fall back to SIP AF
	 */
	if (ua->af_media) {
		af = ua->af_media;
	}
	else if (af_sdp) {
		af = af_sdp;
	}
	else
		af = best_effort_af(net);

	memset(&cprm, 0, sizeof(cprm));

	sa_cpy(&cprm.laddr, net_laddr_af(net, af));
	cprm.vidmode = vmode;
	cprm.af      = af;
	cprm.use_rtp = use_rtp;

	err = call_alloc(callp, conf_config(), &ua->calls,
			 ua->acc->dispname,
			 local_uri ? local_uri : ua->acc->aor,
			 ua->acc, ua, &cprm,
			 msg, xcall,
			 net_dnsc(net),
			 call_event_handler, ua);
	if (err)
		return err;

	call_set_handlers(*callp, NULL, call_dtmf_handler, ua);

	return 0;
}


static void handle_options(struct ua *ua, const struct sip_msg *msg)
{
	struct sip_contact contact;
	struct call *call = NULL;
	struct mbuf *desc = NULL;
	const struct sip_hdr *hdr;
	bool accept_sdp = true;
	int err;

	debug("ua: incoming OPTIONS message from %r (%J)\n",
	      &msg->from.auri, &msg->src);

	/* application/sdp is the default if the
	   Accept header field is not present */
	hdr = sip_msg_hdr(msg, SIP_HDR_ACCEPT);
	if (hdr) {
		accept_sdp = 0==pl_strcasecmp(&hdr->val, "application/sdp");
	}

	if (accept_sdp) {

		err = ua_call_alloc(&call, ua, VIDMODE_ON, NULL, NULL, NULL,
				    false);
		if (err) {
			(void)sip_treply(NULL, uag.sip, msg,
					 500, "Call Error");
			return;
		}

		err = call_sdp_get(call, &desc, true);
		if (err)
			goto out;
	}

	sip_contact_set(&contact, ua_cuser(ua), &msg->dst, msg->tp);

	err = sip_treplyf(NULL, NULL, uag.sip,
			  msg, true, 200, "OK",
			  "Allow: %H\r\n"
			  "%H"
			  "%H"
			  "%s"
			  "Content-Length: %zu\r\n"
			  "\r\n"
			  "%b",
			  ua_print_allowed, ua,
			  ua_print_supported, ua,
			  sip_contact_print, &contact,
			  desc ? "Content-Type: application/sdp\r\n" : "",
			  desc ? mbuf_get_left(desc) : (size_t)0,
			  desc ? mbuf_buf(desc) : NULL,
			  desc ? mbuf_get_left(desc) : (size_t)0);
	if (err) {
		warning("ua: options: sip_treplyf: %m\n", err);
	}

 out:
	mem_deref(desc);
	mem_deref(call);
}


static void ua_destructor(void *arg)
{
	struct ua *ua = arg;

	list_unlink(&ua->le);

	if (!list_isempty(&ua->regl))
		ua_event(ua, UA_EVENT_UNREGISTERING, NULL, NULL);

	list_flush(&ua->calls);
	list_flush(&ua->regl);
	mem_deref(ua->cuser);
	mem_deref(ua->pub_gruu);
	mem_deref(ua->acc);

	if (uag.delayed_close && list_isempty(&uag.ual)) {
		sip_close(uag.sip, false);
	}

	list_flush(&ua->custom_hdrs);
	list_flush(&ua->hdr_filter);
}


static bool request_handler(const struct sip_msg *msg, void *arg)
{
	struct ua *ua;

	(void)arg;

	if (pl_strcmp(&msg->met, "OPTIONS"))
		return false;

	ua = uag_find(&msg->uri.user);
	if (!ua) {
		(void)sip_treply(NULL, uag_sip(), msg, 404, "Not Found");
		return true;
	}

	handle_options(ua, msg);

	return true;
}


static void add_extension(struct ua *ua, const char *extension)
{
	struct pl e;

	if (ua->extensionc >= ARRAY_SIZE(ua->extensionv)) {
		warning("ua: maximum %zu number of SIP extensions\n",
			ARRAY_SIZE(ua->extensionv));
		return;
	}

	pl_set_str(&e, extension);

	ua->extensionv[ua->extensionc++] = e;
}


static int create_register_clients(struct ua *ua)
{
	int err = 0;

	/* Register clients */
	if (uag.cfg && str_isset(uag.cfg->uuid))
		add_extension(ua, "gruu");

	if (0 == str_casecmp(ua->acc->sipnat, "outbound")) {

		size_t i;

		add_extension(ua, "path");
		add_extension(ua, "outbound");

		if (!str_isset(uag.cfg->uuid)) {

			warning("ua: outbound requires valid UUID!\n");
			err = ENOSYS;
			goto out;
		}

		for (i=0; i<ARRAY_SIZE(ua->acc->outboundv); i++) {

			if (ua->acc->outboundv[i] && ua->acc->regint) {
				err = reg_add(&ua->regl, ua, (int)i+1);
				if (err)
					break;
			}
		}
	}
	else if (ua->acc->regint) {
		err = reg_add(&ua->regl, ua, 0);
	}

 out:
	return err;
}


/**
 * Allocate a SIP User-Agent
 *
 * @param uap   Pointer to allocated User-Agent object
 * @param aor   SIP Address-of-Record (AOR)
 *
 * @return 0 if success, otherwise errorcode
 */
int ua_alloc(struct ua **uap, const char *aor)
{
	struct ua *ua;
	char *buf = NULL;
	int err;

	if (!aor)
		return EINVAL;

	ua = mem_zalloc(sizeof(*ua), ua_destructor);
	if (!ua)
		return ENOMEM;

	MAGIC_INIT(ua);

	list_init(&ua->calls);

<<<<<<< HEAD
=======
	ua->af   = AF_INET;

>>>>>>> 5d728830
	/* Decode SIP address */
	if (uag.eprm) {
		err = re_sdprintf(&buf, "%s;%s", aor, uag.eprm);
		if (err)
			goto out;
		aor = buf;
	}

	err = account_alloc(&ua->acc, aor);
	if (err)
		goto out;

	/* generate a unique contact-user, this is needed to route
	   incoming requests when using multiple useragents */
	err = re_sdprintf(&ua->cuser, "%r-%p", &ua->acc->luri.user, ua);
	if (err)
		goto out;

	if (ua->acc->sipnat) {
		ua_printf(ua, "Using sipnat: '%s'\n", ua->acc->sipnat);
	}

	if (ua->acc->mnat) {
		ua_printf(ua, "Using medianat '%s'\n",
			  ua->acc->mnat->id);

		if (0 == str_casecmp(ua->acc->mnat->id, "ice"))
			add_extension(ua, "ice");
	}

	if (ua->acc->menc) {
		ua_printf(ua, "Using media encryption '%s'\n",
			  ua->acc->menc->id);
	}

	err = create_register_clients(ua);
	if (err)
		goto out;

	list_append(&uag.ual, &ua->le, ua);

	if (!uag_current())
		uag_current_set(ua);

 out:
	mem_deref(buf);
	if (err)
		mem_deref(ua);
	else if (uap)
		*uap = ua;

	return err;
}


/**
 * Update a User-agent object, reset register clients
 *
 * @param ua User-Agent object
 *
 * @return 0 if success, otherwise errorcode
 */
int ua_update_account(struct ua *ua)
{
	if (!ua)
		return EINVAL;

	/* clear extensions and reg clients */
	ua->extensionc = 0;
	list_flush(&ua->regl);

	return create_register_clients(ua);
}


/**
 * Auto complete a SIP uri, add scheme and domain if missing
 *
 * @param ua  User-Agent
 * @param buf Target buffer to print SIP uri
 * @param uri Input SIP uri
 *
 * @return 0 if success, otherwise errorcode
 */
int ua_uri_complete(struct ua *ua, struct mbuf *buf, const char *uri)
{
	struct account *acc;
	struct sa sa_addr;
	size_t len;
	bool uri_is_ip;
	int err = 0;

	if (!ua || !buf || !uri)
		return EINVAL;

	acc = ua->acc;

	/* Skip initial whitespace */
	while (isspace(*uri))
		++uri;

	len = str_len(uri);

	/* Append sip: scheme if missing */
	if (0 != re_regex(uri, len, "sip:"))
		err |= mbuf_printf(buf, "sip:");

	err |= mbuf_write_str(buf, uri);

	/* Append domain if missing and uri is not IP address */

	/* check if uri is valid IP address */
	uri_is_ip = (0 == sa_set_str(&sa_addr, uri, 0));

	if (0 != re_regex(uri, len, "[^@]+@[^]+", NULL, NULL) &&
		1 != uri_is_ip) {
#if HAVE_INET6
		if (AF_INET6 == acc->luri.af)
			err |= mbuf_printf(buf, "@[%r]",
					   &acc->luri.host);
		else
#endif
			err |= mbuf_printf(buf, "@%r",
					   &acc->luri.host);

		/* Also append port if specified and not 5060 */
		switch (acc->luri.port) {

		case 0:
		case SIP_PORT:
			break;

		default:
			err |= mbuf_printf(buf, ":%u", acc->luri.port);
			break;
		}
	}

	return err;
}


/**
 * Connect an outgoing call to a given SIP uri
 *
 * @param ua        User-Agent
 * @param callp     Optional pointer to allocated call object
 * @param from_uri  Optional From uri, or NULL for default AOR
 * @param req_uri   SIP uri to connect to
 * @param vmode     Video mode
 *
 * @return 0 if success, otherwise errorcode
 */
int ua_connect(struct ua *ua, struct call **callp,
	       const char *from_uri, const char *req_uri,
	       enum vidmode vmode)
{
	struct call *call = NULL;
	struct mbuf *dialbuf;
	struct pl pl;
	int err = 0;

	if (!ua || !str_isset(req_uri))
		return EINVAL;

	dialbuf = mbuf_alloc(64);
	if (!dialbuf)
		return ENOMEM;

	err |= ua_uri_complete(ua, dialbuf, req_uri);

	/* Append any optional URI parameters */
	err |= mbuf_write_pl(dialbuf, &ua->acc->luri.params);

	if (err)
		goto out;

	err = ua_call_alloc(&call, ua, vmode, NULL, NULL, from_uri, true);
	if (err)
		goto out;

	pl.p = (char *)dialbuf->buf;
	pl.l = dialbuf->end;

	if (!list_isempty(&ua->custom_hdrs))
		call_set_custom_hdrs(call, &ua->custom_hdrs);

	err = call_connect(call, &pl);

	if (err)
		mem_deref(call);
	else if (callp)
		*callp = call;

 out:
	mem_deref(dialbuf);

	return err;
}


/**
 * Hangup the current call
 *
 * @param ua     User-Agent
 * @param call   Call to hangup, or NULL for current call
 * @param scode  Optional status code
 * @param reason Optional reason
 */
void ua_hangup(struct ua *ua, struct call *call,
	       uint16_t scode, const char *reason)
{
	if (!ua)
		return;

	if (!call) {
		call = ua_call(ua);
		if (!call)
			return;
	}

	(void)call_hangup(call, scode, reason);

	ua_event(ua, UA_EVENT_CALL_CLOSED, call,
		 reason ? reason : "Connection reset by user");

	mem_deref(call);

	resume_call(ua);
}


/**
 * Answer an incoming call
 *
 * @param ua   User-Agent
 * @param call Call to answer, or NULL for current call
 *
 * @return 0 if success, otherwise errorcode
 */
int ua_answer(struct ua *ua, struct call *call)
{
	if (!ua)
		return EINVAL;

	if (!call) {
		call = ua_call(ua);
		if (!call)
			return ENOENT;
	}

	return call_answer(call, 200);
}


/**
 * Put the current call on hold and answer the incoming call
 *
 * @param ua   User-Agent
 * @param call Call to answer, or NULL for current call
 *
 * @return 0 if success, otherwise errorcode
 */
int ua_hold_answer(struct ua *ua, struct call *call)
{
	struct call *pcall;
	int err;

	if (!ua)
		return EINVAL;

	if (!call) {
		call = ua_call(ua);
		if (!call)
			return ENOENT;
	}

	/* put previous call on-hold */
	pcall = ua_prev_call(ua);
	if (pcall) {
		ua_printf(ua, "putting call with '%s' on hold\n",
		     call_peeruri(pcall));

		err = call_hold(pcall, true);
		if (err)
			return err;
	}

	return ua_answer(ua, call);
}


/**
 * Print the user-agent registration status
 *
 * @param pf  Print function
 * @param ua  User-Agent object
 *
 * @return 0 if success, otherwise errorcode
 */
int ua_print_status(struct re_printf *pf, const struct ua *ua)
{
	struct le *le;
	int err;

	if (!ua)
		return 0;

	err = re_hprintf(pf, "%-42s", ua->acc->aor);

	for (le = ua->regl.head; le; le = le->next)
		err |= reg_status(pf, le->data);

	err |= re_hprintf(pf, "\n");

	return err;
}


/**
 * Send SIP OPTIONS message to a peer
 *
 * @param ua      User-Agent object
 * @param uri     Peer SIP Address
 * @param resph   Response handler
 * @param arg     Handler argument
 *
 * @return 0 if success, otherwise errorcode
 */
int ua_options_send(struct ua *ua, const char *uri,
		    options_resp_h *resph, void *arg)
{
	struct mbuf *dialbuf;
	int err = 0;

	if (!ua || !str_isset(uri))
		return EINVAL;

	dialbuf = mbuf_alloc(64);
	if (!dialbuf)
		return ENOMEM;

	err = ua_uri_complete(ua, dialbuf, uri);
	if (err)
		goto out;

	dialbuf->buf[dialbuf->end] = '\0';

	err = sip_req_send(ua, "OPTIONS", (char *)dialbuf->buf, resph, arg,
			   "Accept: application/sdp\r\n"
			   "Content-Length: 0\r\n"
			   "\r\n");
	if (err) {
		warning("ua: send options: (%m)\n", err);
	}

 out:
	mem_deref(dialbuf);

	return err;
}


/**
 * Get the AOR of a User-Agent
 *
 * @param ua User-Agent object
 *
 * @return AOR
 */
const char *ua_aor(const struct ua *ua)
{
	return ua ? account_aor(ua->acc) : NULL;
}


/**
 * Get presence status of a User-Agent
 *
 * @param ua User-Agent object
 *
 * @return presence status
 */
enum presence_status ua_presence_status(const struct ua *ua)
{
	return ua ? ua->my_status : PRESENCE_UNKNOWN;
}


/**
 * Set presence status of a User-Agent
 *
 * @param ua     User-Agent object
 * @param status Presence status
 */
void ua_presence_status_set(struct ua *ua, const enum presence_status status)
{
	if (!ua)
		return;

	ua->my_status = status;
}


/**
 * Get the outbound SIP proxy of a User-Agent
 *
 * @param ua User-Agent object
 *
 * @return Outbound SIP proxy uri
 */
const char *ua_outbound(const struct ua *ua)
{
	/* NOTE: we pick the first outbound server, should be rotated? */
	return ua ? ua->acc->outboundv[0] : NULL;
}


/**
 * Get the current call object of a User-Agent
 *
 * @param ua User-Agent object
 *
 * @return Current call, NULL if no active calls
 *
 *
 * Current call strategy:
 *
 * We can only have 1 current call. The current call is the one that was
 * added last (end of the list).
 */
struct call *ua_call(const struct ua *ua)
{
	if (!ua)
		return NULL;

	return list_ledata(list_tail(&ua->calls));
}


/**
 * Get the previous call
 *
 * @param ua User-Agent
 *
 * @return Previous call or NULL if none
 */
struct call *ua_prev_call(const struct ua *ua)
{
	struct le *le;
	int prev = 0;

	if (!ua)
		return NULL;

	for (le = ua->calls.tail; le; le = le->prev) {
		if ( prev == 1) {
			struct call *call = le->data;
			return call;
		}
		if ( prev == 0)
			prev = 1;
	}

	return NULL;
}


/**
 * Print the user-agent debug information
 *
 * @param pf  Print function
 * @param ua  User-Agent object
 *
 * @return 0 if success, otherwise errorcode
 */
int ua_debug(struct re_printf *pf, const struct ua *ua)
{
	struct le *le;
	int err;

	if (!ua)
		return 0;

	err  = re_hprintf(pf, "--- %s ---\n", ua->acc->aor);
	err |= re_hprintf(pf, " nrefs:     %u\n", mem_nrefs(ua));
	err |= re_hprintf(pf, " cuser:     %s\n", ua->cuser);
	err |= re_hprintf(pf, " pub-gruu:  %s\n", ua->pub_gruu);
	err |= re_hprintf(pf, " af_media:  %s\n", net_af2name(ua->af_media));
	err |= re_hprintf(pf, " %H", ua_print_supported, ua);

	err |= account_debug(pf, ua->acc);

	for (le = ua->regl.head; le; le = le->next)
		err |= reg_debug(pf, le->data);

	return err;
}


/* One instance */


static int add_transp_af(const struct sa *laddr)
{
	struct sa local;
	int err = 0;

	if (str_isset(uag.cfg->local)) {
		err = sa_decode(&local, uag.cfg->local,
				str_len(uag.cfg->local));
		if (err) {
			err = sa_set_str(&local, uag.cfg->local, 0);
			if (err) {
				warning("ua: decode failed: '%s'\n",
					uag.cfg->local);
				return err;
			}
		}

		if (!sa_isset(&local, SA_ADDR)) {
			uint16_t port = sa_port(&local);
			(void)sa_set_sa(&local, &laddr->u.sa);
			sa_set_port(&local, port);
		}

		if (sa_af(laddr) != sa_af(&local))
			return 0;
	}
	else {
		sa_cpy(&local, laddr);
		sa_set_port(&local, 0);
	}

	if (uag.use_udp)
		err |= sip_transp_add(uag.sip, SIP_TRANSP_UDP, &local);
	if (uag.use_tcp)
		err |= sip_transp_add(uag.sip, SIP_TRANSP_TCP, &local);
	if (err) {
		warning("ua: SIP Transport failed: %m\n", err);
		return err;
	}

#ifdef USE_TLS
	if (uag.use_tls) {
		/* Build our SSL context*/
		if (!uag.tls) {
			const char *cert = NULL;

			if (str_isset(uag.cfg->cert)) {
				cert = uag.cfg->cert;
				info("SIP Certificate: %s\n", cert);
			}

			err = tls_alloc(&uag.tls, TLS_METHOD_SSLV23,
					cert, NULL);
			if (err) {
				warning("ua: tls_alloc() failed: %m\n", err);
				return err;
			}

			if (str_isset(uag.cfg->cafile)) {
				const char *ca = uag.cfg->cafile;

				info("ua: adding SIP CA: %s\n", ca);

				err = tls_add_ca(uag.tls, ca);
				if (err) {
					warning("ua: tls_add_ca() failed:"
						" %m\n", err);
					return err;
				}
			}
		}

		if (sa_isset(&local, SA_PORT))
			sa_set_port(&local, sa_port(&local) + 1);

		err = sip_transp_add(uag.sip, SIP_TRANSP_TLS, &local, uag.tls);
		if (err) {
			warning("ua: SIP/TLS transport failed: %m\n", err);
			return err;
		}
	}
#endif

	return err;
}


static int ua_add_transp(struct network *net)
{
	int err = 0;

<<<<<<< HEAD
	if (net_af_enabled(net, AF_INET)) {

		if (sa_isset(net_laddr_af(net, AF_INET), SA_ADDR))
			err |= add_transp_af(net_laddr_af(net, AF_INET));
	}
=======
	if (sa_isset(net_laddr_af(net, AF_INET), SA_ADDR))
		err |= add_transp_af(net_laddr_af(net, AF_INET));
>>>>>>> 5d728830

#if HAVE_INET6
	if (sa_isset(net_laddr_af(net, AF_INET6), SA_ADDR))
		err |= add_transp_af(net_laddr_af(net, AF_INET6));
#endif

	return err;
}


static bool require_handler(const struct sip_hdr *hdr,
			    const struct sip_msg *msg, void *arg)
{
	struct ua *ua = arg;
	bool supported = false;
	size_t i;
	(void)msg;

	for (i=0; i<ua->extensionc; i++) {

		if (!pl_casecmp(&hdr->val, &ua->extensionv[i])) {
			supported = true;
			break;
		}
	}

	return !supported;
}


/* Handle incoming calls */
static void sipsess_conn_handler(const struct sip_msg *msg, void *arg)
{
	struct config *config = conf_config();
	const struct sip_hdr *hdr;
	struct ua *ua;
	struct call *call = NULL;
	char to_uri[256];
	int err;

	(void)arg;

	debug("ua: sipsess connect via %s %J --> %J\n",
	      sip_transp_name(msg->tp),
	      &msg->src, &msg->dst);

	ua = uag_find(&msg->uri.user);
	if (!ua) {
		warning("ua: %r: UA not found: %r\n",
			&msg->from.auri, &msg->uri.user);
		(void)sip_treply(NULL, uag_sip(), msg, 404, "Not Found");
		return;
	}

	/* handle multiple calls */
	if (config->call.max_calls &&
	    list_count(&ua->calls) + 1 > config->call.max_calls) {

		info("ua: rejected call from %r (maximum %d calls)\n",
		     &msg->from.auri, config->call.max_calls);
		(void)sip_treply(NULL, uag.sip, msg, 486, "Max Calls");
		return;
	}

	/* Handle Require: header, check for any required extensions */
	hdr = sip_msg_hdr_apply(msg, true, SIP_HDR_REQUIRE,
				require_handler, ua);
	if (hdr) {
		info("ua: call from %r rejected with 420"
			     " -- option-tag '%r' not supported\n",
			     &msg->from.auri, &hdr->val);

		(void)sip_treplyf(NULL, NULL, uag.sip, msg, false,
				  420, "Bad Extension",
				  "Unsupported: %r\r\n"
				  "Content-Length: 0\r\n\r\n",
				  &hdr->val);
		return;
	}

	(void)pl_strcpy(&msg->to.auri, to_uri, sizeof(to_uri));

	err = ua_call_alloc(&call, ua, VIDMODE_ON, msg, NULL, to_uri, true);
	if (err) {
		warning("ua: call_alloc: %m\n", err);
		goto error;
	}

	if (!list_isempty(&ua->hdr_filter)) {
		struct list hdrs;
		struct le *le;

		list_init(&hdrs);

		le = list_head(&ua->hdr_filter);
		while (le) {
			const struct sip_hdr *tmp_hdr;
			const struct ua_xhdr_filter *filter = le->data;

			le = le->next;
			tmp_hdr = sip_msg_xhdr(msg, filter->hdr_name);

			if (tmp_hdr) {
				char name[256];

				pl_strcpy(&tmp_hdr->name, name, sizeof(name));
				if (custom_hdrs_add(&hdrs, name,
						    "%r", &tmp_hdr->val))
					goto error;
			}
		}

		call_set_custom_hdrs(call, &hdrs);
		list_flush(&hdrs);
	}

	err = call_accept(call, uag.sock, msg);
	if (err)
		goto error;

	return;

 error:
	mem_deref(call);
	(void)sip_treply(NULL, uag.sip, msg, 500, "Call Error");
}


static void ua_xhdr_filter_destructor(void *arg)
{
	struct ua_xhdr_filter *filter = arg;
	mem_deref(filter->hdr_name);
}


/**
 * Add custom SIP header to filter for incoming calls
 *
 * @param ua       User-Agent
 * @param hdr_name SIP Header name
 *
 * @return 0 if success, otherwise errorcode
 */
int ua_add_xhdr_filter(struct ua *ua, const char *hdr_name)
{
	struct ua_xhdr_filter *filter;

	if (!ua)
		return EINVAL;

	filter = mem_zalloc(sizeof(*filter), ua_xhdr_filter_destructor);
	if (!filter)
		return ENOMEM;

	if (str_dup(&filter->hdr_name, hdr_name)) {
		mem_deref(filter);
		return ENOMEM;
	}

	list_append(&ua->hdr_filter, &filter->le, filter);

	return 0;
}


static void net_change_handler(void *arg)
{
	(void)arg;

	info("IP-address changed: %j\n",
	     net_laddr_af(baresip_network(), AF_INET));

	(void)uag_reset_transp(true, true);
}


static bool sub_handler(const struct sip_msg *msg, void *arg)
{
	struct ua *ua;

	(void)arg;

	ua = uag_find(&msg->uri.user);
	if (!ua) {
		warning("subscribe: no UA found for %r\n", &msg->uri.user);
		(void)sip_treply(NULL, uag_sip(), msg, 404, "Not Found");
		return true;
	}

	if (uag.subh)
		uag.subh(msg, ua);

	return true;
}


#ifdef LIBRE_HAVE_SIPTRACE
static void sip_trace_handler(bool tx, enum sip_transp tp,
			      const struct sa *src, const struct sa *dst,
			      const uint8_t *pkt, size_t len, void *arg)
{
	(void)tx;
	(void)arg;

	re_printf("\x1b[36;1m"
		  "#\n"
		  "%s %J -> %J\n"
		  "%b"
		  "\x1b[;m\n"
		  ,
		  sip_transp_name(tp), src, dst, pkt, len);
}
#endif


/**
 * Initialise the User-Agents
 *
 * @param software    SIP User-Agent string
 * @param udp         Enable UDP transport
 * @param tcp         Enable TCP transport
 * @param tls         Enable TLS transport
 *
 * @return 0 if success, otherwise errorcode
 */
int ua_init(const char *software, bool udp, bool tcp, bool tls)
{
	struct config *cfg = conf_config();
	struct network *net = baresip_network();
	uint32_t bsize;
	int err;

	if (!net) {
		warning("ua: no network\n");
		return EINVAL;
	}

	uag.cfg = &cfg->sip;
	bsize = 16;

	uag.use_udp = udp;
	uag.use_tcp = tcp;
	uag.use_tls = tls;

	list_init(&uag.ual);

	err = sip_alloc(&uag.sip, net_dnsc(net), bsize, bsize, bsize,
			software, exit_handler, NULL);
	if (err) {
		warning("ua: sip stack failed: %m\n", err);
		goto out;
	}

	err = ua_add_transp(net);
	if (err)
		goto out;

	err = sip_listen(&uag.lsnr, uag.sip, true, request_handler, NULL);
	if (err)
		goto out;

	err = sipsess_listen(&uag.sock, uag.sip, bsize,
			     sipsess_conn_handler, NULL);
	if (err)
		goto out;

	err = sipevent_listen(&uag.evsock, uag.sip, bsize, bsize,
			      sub_handler, NULL);
	if (err)
		goto out;

	net_change(net, 60, net_change_handler, NULL);

 out:
	if (err) {
		warning("ua: init failed (%m)\n", err);
		ua_close();
	}
	return err;
}


/**
 * Close all active User-Agents
 */
void ua_close(void)
{
	uag.evsock   = mem_deref(uag.evsock);
	uag.sock     = mem_deref(uag.sock);
	uag.lsnr     = mem_deref(uag.lsnr);
	uag.sip      = mem_deref(uag.sip);
	uag.eprm     = mem_deref(uag.eprm);

#ifdef USE_TLS
	uag.tls = mem_deref(uag.tls);
#endif

	list_flush(&uag.ual);
	list_flush(&uag.ehl);
}


/**
 * Stop all User-Agents
 *
 * @param forced True to force, otherwise false
 */
void ua_stop_all(bool forced)
{
	struct le *le;
	unsigned ext_ref = 0;

	info("ua: stop all (forced=%d)\n", forced);

	/* check if someone else has grabbed a ref to ua */
	le = uag.ual.head;
	while (le) {

		struct ua *ua = le->data;
		le = le->next;

		if (ua_destroy(ua) != 0) {
			++ext_ref;
		}
	}

	if (ext_ref) {
		info("ua: in use (%u) by app module\n", ext_ref);
		uag.delayed_close = true;
		return;
	}

	if (forced)
		sipsess_close_all(uag.sock);

	sip_close(uag.sip, forced);
}


/**
 * Set the global UA exit handler. The exit handler will be called
 * asyncronously when the SIP stack has exited.
 *
 * @param exith Exit handler
 * @param arg   Handler argument
 */
void uag_set_exit_handler(ua_exit_h *exith, void *arg)
{
	uag.exith = exith;
	uag.arg = arg;
}


/**
 * Enable SIP message tracing
 *
 * @param enable True to enable, false to disable
 */
void uag_enable_sip_trace(bool enable)
{
#ifdef LIBRE_HAVE_SIPTRACE
	sip_set_trace_handler(uag.sip, enable ? sip_trace_handler : NULL);
#else
	(void)enable;
	warning("no sip trace in libre\n");
#endif
}


/**
 * Reset the SIP transports for all User-Agents
 *
 * @param reg      True to reset registration
 * @param reinvite True to update active calls
 *
 * @return 0 if success, otherwise errorcode
 */
int uag_reset_transp(bool reg, bool reinvite)
{
	struct network *net = baresip_network();
	struct le *le;
	int err;

	/* Update SIP transports */
	sip_transp_flush(uag.sip);

	(void)net_check(net);
	err = ua_add_transp(net);
	if (err)
		return err;

	/* Re-REGISTER all User-Agents */
	for (le = uag.ual.head; le; le = le->next) {
		struct ua *ua = le->data;

		if (reg && ua->acc->regint) {
			err |= ua_register(ua);
		}

		/* update all active calls */
		if (reinvite) {
			struct le *lec;

			for (lec = ua->calls.head; lec; lec = lec->next) {
				struct call *call = lec->data;
				const struct sa *laddr;

				laddr = net_laddr_af(net, call_af(call));

				err |= call_reset_transp(call, laddr);
			}
		}
	}

	return err;
}


/**
 * Print all calls for a given User-Agent
 *
 * @param pf     Print handler for debug output
 * @param ua     User-Agent
 *
 * @return 0 if success, otherwise errorcode
 */
int ua_print_calls(struct re_printf *pf, const struct ua *ua)
{
	uint32_t n, count=0;
	uint32_t linenum;
	int err = 0;

	if (!ua) {
		err |= re_hprintf(pf, "\n--- No active calls ---\n");
		return err;
	}

	n = list_count(&ua->calls);

	err |= re_hprintf(pf, "\n--- Active calls (%u) ---\n",
			  n);

	for (linenum=CALL_LINENUM_MIN; linenum<CALL_LINENUM_MAX; linenum++) {

		const struct call *call;

		call = call_find_linenum(&ua->calls, linenum);
		if (call) {
			++count;

			err |= re_hprintf(pf, "%s %H\n",
					  call == ua_call(ua) ? ">" : " ",
					  call_info, call);
		}

		if (count >= n)
			break;
	}

	err |= re_hprintf(pf, "\n");

	return err;
}


/**
 * Get the global SIP Stack
 *
 * @return SIP Stack
 */
struct sip *uag_sip(void)
{
	return uag.sip;
}


/**
 * Get the global SIP Session socket
 *
 * @return SIP Session socket
 */
struct sipsess_sock *uag_sipsess_sock(void)
{
	return uag.sock;
}


/**
 * Get the global SIP Event socket
 *
 * @return SIP Event socket
 */
struct sipevent_sock *uag_sipevent_sock(void)
{
	return uag.evsock;
}


/**
 * Find the correct UA from the contact user
 *
 * @param cuser Contact username
 *
 * @return Matching UA if found, NULL if not found
 */
struct ua *uag_find(const struct pl *cuser)
{
	struct le *le;

	for (le = uag.ual.head; le; le = le->next) {
		struct ua *ua = le->data;

		if (0 == pl_strcasecmp(cuser, ua->cuser))
			return ua;
	}

	/* Try also matching by AOR, for better interop */
	for (le = uag.ual.head; le; le = le->next) {
		struct ua *ua = le->data;

		if (0 == pl_casecmp(cuser, &ua->acc->luri.user))
			return ua;
	}

	/* Last resort, try any catchall UAs */
	for (le = uag.ual.head; le; le = le->next) {
		struct ua *ua = le->data;

		if (ua->catchall)
			return ua;
	}

	return NULL;
}


/**
 * Find a User-Agent (UA) from an Address-of-Record (AOR)
 *
 * @param aor Address-of-Record string
 *
 * @return User-Agent (UA) if found, otherwise NULL
 */
struct ua *uag_find_aor(const char *aor)
{
	struct le *le;

	for (le = uag.ual.head; le; le = le->next) {
		struct ua *ua = le->data;

		if (str_isset(aor) && str_cmp(ua->acc->aor, aor))
			continue;

		return ua;
	}

	return NULL;
}


/**
 * Find a User-Agent (UA) which has certain address parameter and/or value
 *
 * @param name  SIP Address parameter name
 * @param value SIP Address parameter value (optional)
 *
 * @return User-Agent (UA) if found, otherwise NULL
 */
struct ua *uag_find_param(const char *name, const char *value)
{
	struct le *le;

	for (le = uag.ual.head; le; le = le->next) {
		struct ua *ua = le->data;
		struct sip_addr *laddr = account_laddr(ua->acc);
		struct pl val;

		if (value) {

			if (0 == msg_param_decode(&laddr->params, name, &val)
			    &&
			    0 == pl_strcasecmp(&val, value)) {
				return ua;
			}
		}
		else {
			if (0 == msg_param_exists(&laddr->params, name, &val))
				return ua;
		}
	}

	return NULL;
}


/**
 * Get the contact user/uri of a User-Agent (UA)
 *
 * If the Public GRUU is set, it will be returned.
 * Otherwise the local contact-user (cuser) will be returned.
 *
 * @param ua User-Agent
 *
 * @return Contact user
 */
const char *ua_cuser(const struct ua *ua)
{
	if (!ua)
		return NULL;

	if (str_isset(ua->pub_gruu))
		return ua->pub_gruu;

	return ua->cuser;
}


/**
 * Get the local contact username
 *
 * @param ua User-Agent
 *
 * @return Local contact username
 */
const char *ua_local_cuser(const struct ua *ua)
{
	return ua ? ua->cuser : NULL;
}


/**
 * Get Account of a User-Agent
 *
 * @param ua User-Agent
 *
 * @return Pointer to UA's account
 */
struct account *ua_account(const struct ua *ua)
{
	return ua ? ua->acc : NULL;
}


/**
 * Set Public GRUU of a User-Agent (UA)
 *
 * @param ua   User-Agent
 * @param pval Public GRUU
 */
void ua_pub_gruu_set(struct ua *ua, const struct pl *pval)
{
	if (!ua)
		return;

	ua->pub_gruu = mem_deref(ua->pub_gruu);
	(void)pl_strdup(&ua->pub_gruu, pval);
}


/**
 * Get the list of User-Agents
 *
 * @return List of User-Agents (struct ua)
 */
struct list *uag_list(void)
{
	return &uag.ual;
}


/**
 * Print list of methods allowed by the UA
 *
 * @param pf  Print function
 * @param ua  User-Agent
 *
 * @return 0 if success, otherwise errorcode
 */
int ua_print_allowed(struct re_printf *pf, const struct ua *ua)
{
	int err;

	if (!ua || !ua->acc)
		return 0;

	err = re_hprintf(pf,
			 "INVITE,ACK,BYE,CANCEL,OPTIONS,"
			 "NOTIFY,SUBSCRIBE,INFO,MESSAGE");

	if (ua->acc->refer)
		err |= re_hprintf(pf, ",REFER");

	return err;
}


/**
 * Print the supported extensions
 *
 * @param pf  Print function
 * @param ua  User-Agent object
 *
 * @return 0 if success, otherwise errorcode
 */
int ua_print_supported(struct re_printf *pf, const struct ua *ua)
{
	size_t i;
	int err;

	if (!ua)
		return 0;

	err = re_hprintf(pf, "Supported:");

	for (i=0; i<ua->extensionc; i++) {
		err |= re_hprintf(pf, "%s%r",
				  i==0 ? " " : ",", &ua->extensionv[i]);
	}

	err |= re_hprintf(pf, "\r\n");

	return err;
}


/**
 * Get the list of call objects
 *
 * @param ua User-Agent
 *
 * @return List of call objects (struct call)
 */
struct list *ua_calls(const struct ua *ua)
{
	return ua ? (struct list *)&ua->calls : NULL;
}


static void eh_destructor(void *arg)
{
	struct ua_eh *eh = arg;
	list_unlink(&eh->le);
}


/**
 * Register a User-Agent event handler
 *
 * @param h   Event handler
 * @param arg Handler argument
 *
 * @return 0 if success, otherwise errorcode
 */
int uag_event_register(ua_event_h *h, void *arg)
{
	struct ua_eh *eh;

	if (!h)
		return EINVAL;

	uag_event_unregister(h);

	eh = mem_zalloc(sizeof(*eh), eh_destructor);
	if (!eh)
		return ENOMEM;

	eh->h = h;
	eh->arg = arg;

	list_append(&uag.ehl, &eh->le, eh);

	return 0;
}


/**
 * Unregister a User-Agent event handler
 *
 * @param h   Event handler
 */
void uag_event_unregister(ua_event_h *h)
{
	struct le *le;

	for (le = uag.ehl.head; le; le = le->next) {

		struct ua_eh *eh = le->data;

		if (eh->h == h) {
			mem_deref(eh);
			break;
		}
	}
}


/**
 * Set the handler to receive incoming SIP SUBSCRIBE messages
 *
 * @param subh Subscribe handler
 */
void uag_set_sub_handler(sip_msg_h *subh)
{
	uag.subh = subh;
}


/**
 * Set the current User-Agent
 *
 * @param ua User-Agent to set as current
 */
void uag_current_set(struct ua *ua)
{
	uag.ua_cur = ua;
}


/**
 * Get the current User-Agent
 *
 * @return Current User-Agent, NULL if none
 */
struct ua *uag_current(void)
{
	if (list_isempty(uag_list()))
		return NULL;

	return uag.ua_cur;
}


/**
 * Set the preferred address family for media
 *
 * @param ua       User-Agent
 * @param af_media Address family (e.g. AF_INET, AF_INET6)
 */
void ua_set_media_af(struct ua *ua, int af_media)
{
	if (!ua)
		return;

	ua->af_media = af_media;
}


/**
 * Enable handling of all inbound requests, even if
 * the request uri is not matching.
 *
 * @param ua      User-Agent
 * @param enabled True to enable, false to disable
 */
void ua_set_catchall(struct ua *ua, bool enabled)
{
	if (!ua)
		return;

	ua->catchall = enabled;
}


/**
 * Set extra parameters to use for all SIP Accounts
 *
 * @param eprm Extra parameters
 *
 * @return 0 if success, otherwise errorcode
 */
int uag_set_extra_params(const char *eprm)
{
	uag.eprm = mem_deref(uag.eprm);

	if (eprm)
		return str_dup(&uag.eprm, eprm);

	return 0;
}


/**
 * Set a list of custom SIP headers
 *
 * @param ua             User-Agent
 * @param custom_headers List of custom SIP headers (struct sip_hdr)
 *
 * @return 0 if success, otherwise errorcode
 */
int ua_set_custom_hdrs(struct ua *ua, struct list *custom_headers)
{
	struct le *le;
	int err;

	if (!ua)
		return EINVAL;

	list_flush(&ua->custom_hdrs);

	LIST_FOREACH(custom_headers, le) {
		struct sip_hdr *hdr = le->data;
		char *buf;

		err = pl_strdup(&buf, &hdr->name);
		if (err)
			return err;

		err = custom_hdrs_add(&ua->custom_hdrs, buf, "%r", &hdr->val);
		mem_deref(buf);
		if (err)
			return err;
	}

	return 0;
}<|MERGE_RESOLUTION|>--- conflicted
+++ resolved
@@ -26,6 +26,7 @@
 	size_t    extensionc;        /**< Number of SIP extensions           */
 	char *cuser;                 /**< SIP Contact username               */
 	char *pub_gruu;              /**< SIP Public GRUU                    */
+	int af;                      /**< Preferred Address Family           */
 	int af_media;                /**< Preferred Address Family for media */
 	enum presence_status my_status; /**< Presence Status                 */
 	bool catchall;               /**< Catch all inbound requests         */
@@ -726,11 +727,8 @@
 
 	list_init(&ua->calls);
 
-<<<<<<< HEAD
-=======
 	ua->af   = AF_INET;
 
->>>>>>> 5d728830
 	/* Decode SIP address */
 	if (uag.eprm) {
 		err = re_sdprintf(&buf, "%s;%s", aor, uag.eprm);
@@ -1325,16 +1323,8 @@
 {
 	int err = 0;
 
-<<<<<<< HEAD
-	if (net_af_enabled(net, AF_INET)) {
-
-		if (sa_isset(net_laddr_af(net, AF_INET), SA_ADDR))
-			err |= add_transp_af(net_laddr_af(net, AF_INET));
-	}
-=======
 	if (sa_isset(net_laddr_af(net, AF_INET), SA_ADDR))
 		err |= add_transp_af(net_laddr_af(net, AF_INET));
->>>>>>> 5d728830
 
 #if HAVE_INET6
 	if (sa_isset(net_laddr_af(net, AF_INET6), SA_ADDR))
