/**
 * @file src/ua.c  User-Agent
 *
 * Copyright (C) 2010 Creytiv.com
 */
#include <string.h>
#include <re.h>
#include <baresip.h>
#include "core.h"
#include <ctype.h>


/** Magic number */
#define MAGIC 0x0a0a0a0a
#include "magic.h"


/** Defines a SIP User Agent object */
struct ua {
	MAGIC_DECL                   /**< Magic number for struct ua         */
	struct le le;                /**< Linked list element                */
	struct account *acc;         /**< Account Parameters                 */
	struct list regl;            /**< List of Register clients           */
	struct list calls;           /**< List of active calls (struct call) */
	struct pl extensionv[8];     /**< Vector of SIP extensions           */
	size_t    extensionc;        /**< Number of SIP extensions           */
	char *cuser;                 /**< SIP Contact username               */
	char *pub_gruu;              /**< SIP Public GRUU                    */
	int af;                      /**< Preferred Address Family           */
	int af_media;                /**< Preferred Address Family for media */
	enum presence_status my_status; /**< Presence Status                 */
	bool catchall;               /**< Catch all inbound requests         */
	struct list hdr_filter;      /**< Filter for incoming headers        */
	struct list custom_hdrs;     /**< List of outgoing headers           */
};

struct ua_eh {
	struct le le;
	ua_event_h *h;
	void *arg;
};

struct ua_xhdr_filter {
	struct le le;
	char *hdr_name;
};

static struct {
	struct config_sip *cfg;        /**< SIP configuration               */
	struct list ual;               /**< List of User-Agents (struct ua) */
	struct list ehl;               /**< Event handlers (struct ua_eh)   */
	struct sip *sip;               /**< SIP Stack                       */
	struct sip_lsnr *lsnr;         /**< SIP Listener                    */
	struct sipsess_sock *sock;     /**< SIP Session socket              */
	struct sipevent_sock *evsock;  /**< SIP Event socket                */
	struct ua *ua_cur;             /**< Current User-Agent              */
	bool use_udp;                  /**< Use UDP transport               */
	bool use_tcp;                  /**< Use TCP transport               */
	bool use_tls;                  /**< Use TLS transport               */
	bool prefer_ipv6;              /**< Force IPv6 transport            */
	sip_msg_h *subh;               /**< Subscribe handler               */
	ua_exit_h *exith;              /**< UA Exit handler                 */
	void *arg;                     /**< UA Exit handler argument        */
	char *eprm;                    /**< Extra UA parameters             */
#ifdef USE_TLS
	struct tls *tls;               /**< TLS Context                     */
#endif
} uag = {
	NULL,
	LIST_INIT,
	LIST_INIT,
	NULL,
	NULL,
	NULL,
	NULL,
	NULL,
	true,
	true,
	true,
	false,
	NULL,
	NULL,
	NULL,
	NULL,
#ifdef USE_TLS
	NULL,
#endif
};


/* This function is called when all SIP transactions are done */
static void exit_handler(void *arg)
{
	(void)arg;

	ua_event(NULL, UA_EVENT_EXIT, NULL, NULL);

	debug("ua: sip-stack exit\n");

	if (uag.exith)
		uag.exith(uag.arg);
}


void ua_printf(const struct ua *ua, const char *fmt, ...)
{
	va_list ap;

	if (!ua)
		return;

	va_start(ap, fmt);
	info("%r@%r: %v", &ua->acc->luri.user, &ua->acc->luri.host, fmt, &ap);
	va_end(ap);
}


void ua_event(struct ua *ua, enum ua_event ev, struct call *call,
	      const char *fmt, ...)
{
	struct le *le;
	char buf[256];
	va_list ap;

	va_start(ap, fmt);
	(void)re_vsnprintf(buf, sizeof(buf), fmt, ap);
	va_end(ap);

	/* send event to all clients */
	le = uag.ehl.head;
	while (le) {
		struct ua_eh *eh = le->data;
		le = le->next;

		eh->h(ua, ev, call, buf, eh->arg);
	}
}


/**
 * Start registration of a User-Agent
 *
 * @param ua User-Agent
 *
 * @return 0 if success, otherwise errorcode
 */
int ua_register(struct ua *ua)
{
	struct account *acc;
	struct le *le;
	struct uri uri;
	char *reg_uri = NULL;
	char params[256] = "";
	unsigned i;
	int err;

	if (!ua)
		return EINVAL;

	acc = ua->acc;

	if (acc->regint == 0)
		return 0;

	uri = ua->acc->luri;
	uri.user = uri.password = pl_null;

	err = re_sdprintf(&reg_uri, "%H", uri_encode, &uri);
	if (err)
		goto out;

	if (uag.cfg && str_isset(uag.cfg->uuid)) {
		if (re_snprintf(params, sizeof(params),
				";+sip.instance=\"<urn:uuid:%s>\"",
				uag.cfg->uuid) < 0) {
			err = ENOMEM;
			goto out;
		}
	}

	if (acc->regq) {
		if (re_snprintf(&params[strlen(params)],
				sizeof(params) - strlen(params),
				";q=%s", acc->regq) < 0) {
			err = ENOMEM;
			goto out;
		}
	}

	if (acc->mnat && acc->mnat->ftag) {
		if (re_snprintf(&params[strlen(params)],
				sizeof(params) - strlen(params),
				";%s", acc->mnat->ftag) < 0) {
			err = ENOMEM;
			goto out;
		}
	}

	ua_event(ua, UA_EVENT_REGISTERING, NULL, NULL);

	for (le = ua->regl.head, i=0; le; le = le->next, i++) {
		struct reg *reg = le->data;

		err = reg_register(reg, reg_uri, params,
				   acc->regint, acc->outboundv[i]);
		if (err) {
			warning("ua: SIP register failed: %m\n", err);

			ua_event(ua, UA_EVENT_REGISTER_FAIL, NULL, "%m", err);
			goto out;
		}
	}

 out:
	mem_deref(reg_uri);

	return err;
}


/**
 * Unregister all Register clients of a User-Agent
 *
 * @param ua User-Agent
 */
void ua_unregister(struct ua *ua)
{
	struct le *le;

	if (!ua)
		return;

	if (!list_isempty(&ua->regl))
		ua_event(ua, UA_EVENT_UNREGISTERING, NULL, NULL);

	for (le = ua->regl.head; le; le = le->next) {
		struct reg *reg = le->data;

		reg_unregister(reg);
	}
}


bool ua_isregistered(const struct ua *ua)
{
	struct le *le;

	if (!ua)
		return false;

	for (le = ua->regl.head; le; le = le->next) {

		const struct reg *reg = le->data;

		/* it is enough if one of the registrations work */
		if (reg_isok(reg))
			return true;
	}

	return false;
}


static struct call *ua_find_call_onhold(const struct ua *ua)
{
	struct le *le;

	if (!ua)
		return NULL;

	for (le = ua->calls.tail; le; le = le->prev) {

		struct call *call = le->data;

		if (call_is_onhold(call))
			return call;
	}

	return NULL;
}


static void resume_call(struct ua *ua)
{
	struct call *call;

	call = ua_find_call_onhold(ua);
	if (call) {
		ua_printf(ua, "resuming previous call with '%s'\n",
			  call_peeruri(call));
		call_hold(call, false);
	}
}


static void call_event_handler(struct call *call, enum call_event ev,
			       const char *str, void *arg)
{
	struct ua *ua = arg;
	const char *peeruri;

	MAGIC_CHECK(ua);

	peeruri = call_peeruri(call);

	switch (ev) {

	case CALL_EVENT_INCOMING:

		if (contact_block_access(baresip_contacts(),
					 peeruri)) {

			info("ua: blocked access: \"%s\"\n", peeruri);

			ua_event(ua, UA_EVENT_CALL_CLOSED, call, str);
			mem_deref(call);
			break;
		}

		switch (ua->acc->answermode) {

		case ANSWERMODE_EARLY:
			(void)call_progress(call);
			break;

		case ANSWERMODE_AUTO:
			(void)call_answer(call, 200);
			break;

		case ANSWERMODE_MANUAL:
		default:
			ua_event(ua, UA_EVENT_CALL_INCOMING, call, peeruri);
			break;
		}
		break;

	case CALL_EVENT_RINGING:
		ua_event(ua, UA_EVENT_CALL_RINGING, call, peeruri);
		break;

	case CALL_EVENT_PROGRESS:
		ua_printf(ua, "Call in-progress: %s\n", peeruri);
		ua_event(ua, UA_EVENT_CALL_PROGRESS, call, peeruri);
		break;

	case CALL_EVENT_ESTABLISHED:
		ua_printf(ua, "Call established: %s\n", peeruri);
		ua_event(ua, UA_EVENT_CALL_ESTABLISHED, call, peeruri);
		break;

	case CALL_EVENT_CLOSED:
		ua_event(ua, UA_EVENT_CALL_CLOSED, call, str);
		mem_deref(call);

		resume_call(ua);
		break;

	case CALL_EVENT_TRANSFER:
<<<<<<< HEAD

		/*
		 * Create a new call to transfer target.
		 *
		 * NOTE: we will automatically connect a new call to the
		 *       transfer target
		 */

		ua_printf(ua, "transferring call to %s\n", str);

		err = ua_call_alloc(&call2, ua, VIDMODE_ON, NULL, call,
				    call_localuri(call), true);
		if (!err) {

			err = call_connect(call2, str);
			if (err) {
				warning("ua: transfer: connect error: %m\n",
					err);
			}
		}

		if (err) {
			(void)call_notify_sipfrag(call, 500, "Call Error");
			mem_deref(call2);
		}
=======
		ua_event(ua, UA_EVENT_CALL_TRANSFER, call, str);
>>>>>>> 1cec9049
		break;

	case CALL_EVENT_TRANSFER_FAILED:
		ua_event(ua, UA_EVENT_CALL_TRANSFER_FAILED, call, str);
		break;

	case CALL_EVENT_MENC:
		ua_event(ua, UA_EVENT_CALL_MENC, call, str);
		break;
	}
}


static void call_dtmf_handler(struct call *call, char key, void *arg)
{
	struct ua *ua = arg;
	char key_str[2];

	MAGIC_CHECK(ua);

	if (key != '\0') {

		key_str[0] = key;
		key_str[1] = '\0';

		ua_event(ua, UA_EVENT_CALL_DTMF_START, call, key_str);
	}
	else {
		ua_event(ua, UA_EVENT_CALL_DTMF_END, call, NULL);
	}
}


int ua_call_alloc(struct call **callp, struct ua *ua,
		  enum vidmode vidmode, const struct sip_msg *msg,
		  struct call *xcall, const char *local_uri,
		  bool use_rtp)
{
	const struct network *net = baresip_network();
	struct call_prm cprm;
	int af = AF_UNSPEC;
	int err;

	if (!callp || !ua)
		return EINVAL;

	/* 1. if AF_MEDIA is set, we prefer it
	 * 2. otherwise fall back to SIP AF
	 */
	if (ua->af_media) {
		af = ua->af_media;
	}
	else if (ua->af) {
		af = ua->af;
	}

	memset(&cprm, 0, sizeof(cprm));

	sa_cpy(&cprm.laddr, net_laddr_af(net, af));
	cprm.vidmode = vidmode;
	cprm.af      = af;
	cprm.use_rtp = use_rtp;

	err = call_alloc(callp, conf_config(), &ua->calls,
			 ua->acc->dispname,
			 local_uri ? local_uri : ua->acc->aor,
			 ua->acc, ua, &cprm,
			 msg, xcall,
			 net_dnsc(net),
			 call_event_handler, ua);
	if (err)
		return err;

	call_set_handlers(*callp, NULL, call_dtmf_handler, ua);

	return 0;
}


static void handle_options(struct ua *ua, const struct sip_msg *msg)
{
	struct sip_contact contact;
	struct call *call = NULL;
	struct mbuf *desc = NULL;
	const struct sip_hdr *hdr;
	bool accept_sdp = true;
	int err;

	debug("ua: incoming OPTIONS message from %r (%J)\n",
	      &msg->from.auri, &msg->src);

	/* application/sdp is the default if the
	   Accept header field is not present */
	hdr = sip_msg_hdr(msg, SIP_HDR_ACCEPT);
	if (hdr) {
		accept_sdp = 0==pl_strcasecmp(&hdr->val, "application/sdp");
	}

	if (accept_sdp) {

		err = ua_call_alloc(&call, ua, VIDMODE_ON, NULL, NULL, NULL,
				    false);
		if (err) {
			(void)sip_treply(NULL, uag.sip, msg,
					 500, "Call Error");
			return;
		}

		err = call_sdp_get(call, &desc, true);
		if (err)
			goto out;
	}

	sip_contact_set(&contact, ua_cuser(ua), &msg->dst, msg->tp);

	err = sip_treplyf(NULL, NULL, uag.sip,
			  msg, true, 200, "OK",
			  "Allow: %s\r\n"
			  "%H"
			  "%H"
			  "%s"
			  "Content-Length: %zu\r\n"
			  "\r\n"
			  "%b",
			  ua_allowed_methods(ua),
			  ua_print_supported, ua,
			  sip_contact_print, &contact,
			  desc ? "Content-Type: application/sdp\r\n" : "",
			  desc ? mbuf_get_left(desc) : (size_t)0,
			  desc ? mbuf_buf(desc) : NULL,
			  desc ? mbuf_get_left(desc) : (size_t)0);
	if (err) {
		warning("ua: options: sip_treplyf: %m\n", err);
	}

 out:
	mem_deref(desc);
	mem_deref(call);
}


static void ua_destructor(void *arg)
{
	struct ua *ua = arg;

	list_unlink(&ua->le);

	if (!list_isempty(&ua->regl))
		ua_event(ua, UA_EVENT_UNREGISTERING, NULL, NULL);

	list_flush(&ua->calls);
	list_flush(&ua->regl);
	mem_deref(ua->cuser);
	mem_deref(ua->pub_gruu);
	mem_deref(ua->acc);

	if (list_isempty(&uag.ual)) {
		sip_close(uag.sip, false);
	}

	list_flush(&ua->custom_hdrs);
	list_flush(&ua->hdr_filter);
}


static bool request_handler(const struct sip_msg *msg, void *arg)
{
	struct ua *ua;

	(void)arg;

	if (pl_strcmp(&msg->met, "OPTIONS"))
		return false;

	ua = uag_find(&msg->uri.user);
	if (!ua) {
		(void)sip_treply(NULL, uag_sip(), msg, 404, "Not Found");
		return true;
	}

	handle_options(ua, msg);

	return true;
}


static void add_extension(struct ua *ua, const char *extension)
{
	struct pl e;

	if (ua->extensionc >= ARRAY_SIZE(ua->extensionv)) {
		warning("ua: maximum %zu number of SIP extensions\n",
			ARRAY_SIZE(ua->extensionv));
		return;
	}

	pl_set_str(&e, extension);

	ua->extensionv[ua->extensionc++] = e;
}


static int create_register_clients(struct ua *ua)
{
	int err = 0;

	/* Register clients */
	if (uag.cfg && str_isset(uag.cfg->uuid))
	        add_extension(ua, "gruu");

	if (0 == str_casecmp(ua->acc->sipnat, "outbound")) {

		size_t i;

		add_extension(ua, "path");
		add_extension(ua, "outbound");

		if (!str_isset(uag.cfg->uuid)) {

			warning("ua: outbound requires valid UUID!\n");
			err = ENOSYS;
			goto out;
		}

		for (i=0; i<ARRAY_SIZE(ua->acc->outboundv); i++) {

			if (ua->acc->outboundv[i] && ua->acc->regint) {
				err = reg_add(&ua->regl, ua, (int)i+1);
				if (err)
					break;
			}
		}
	}
	else if (ua->acc->regint) {
		err = reg_add(&ua->regl, ua, 0);
	}

 out:
	return err;
}


/**
 * Allocate a SIP User-Agent
 *
 * @param uap   Pointer to allocated User-Agent object
 * @param aor   SIP Address-of-Record (AOR)
 *
 * @return 0 if success, otherwise errorcode
 */
int ua_alloc(struct ua **uap, const char *aor)
{
	struct ua *ua;
	char *buf = NULL;
	int err;

	if (!aor)
		return EINVAL;

	ua = mem_zalloc(sizeof(*ua), ua_destructor);
	if (!ua)
		return ENOMEM;

	MAGIC_INIT(ua);

	list_init(&ua->calls);

#if HAVE_INET6
	ua->af   = uag.prefer_ipv6 ? AF_INET6 : AF_INET;
#else
	ua->af   = AF_INET;
#endif

	/* Decode SIP address */
	if (uag.eprm) {
		err = re_sdprintf(&buf, "%s;%s", aor, uag.eprm);
		if (err)
			goto out;
		aor = buf;
	}

	err = account_alloc(&ua->acc, aor);
	if (err)
		goto out;

	/* generate a unique contact-user, this is needed to route
	   incoming requests when using multiple useragents */
	err = re_sdprintf(&ua->cuser, "%r-%p", &ua->acc->luri.user, ua);
	if (err)
		goto out;

	if (ua->acc->sipnat) {
		ua_printf(ua, "Using sipnat: `%s'\n", ua->acc->sipnat);
	}

	if (ua->acc->mnat) {
		ua_printf(ua, "Using medianat `%s'\n",
			  ua->acc->mnat->id);

		if (0 == str_casecmp(ua->acc->mnat->id, "ice"))
			add_extension(ua, "ice");
	}

	if (ua->acc->menc) {
		ua_printf(ua, "Using media encryption `%s'\n",
			  ua->acc->menc->id);
	}

	err = create_register_clients(ua);
	if (err)
		goto out;

	list_append(&uag.ual, &ua->le, ua);

	if (!uag_current())
		uag_current_set(ua);

 out:
	mem_deref(buf);
	if (err)
		mem_deref(ua);
	else if (uap)
		*uap = ua;

	return err;
}


int ua_update_account(struct ua *ua)
{
	if (!ua)
		return EINVAL;

	/* clear extensions and reg clients */
	ua->extensionc = 0;
	list_flush(&ua->regl);

	return create_register_clients(ua);
}


int ua_uri_complete(struct ua *ua, struct mbuf *buf, const char *uri)
{
	struct account *acc;
	struct sa sa_addr;
	size_t len;
	bool uri_is_ip;
	int err = 0;

	if (!ua || !buf || !uri)
		return EINVAL;

	acc = ua->acc;

	/* Skip initial whitespace */
	while (isspace(*uri))
		++uri;

	len = str_len(uri);

	/* Append sip: scheme if missing */
	if (0 != re_regex(uri, len, "sip:"))
		err |= mbuf_printf(buf, "sip:");

	err |= mbuf_write_str(buf, uri);

	/* Append domain if missing and uri is not IP address */

	/* check if uri is valid IP address */
	uri_is_ip = (0 == sa_set_str(&sa_addr, uri, 0));

	if (0 != re_regex(uri, len, "[^@]+@[^]+", NULL, NULL) &&
		1 != uri_is_ip) {
#if HAVE_INET6
		if (AF_INET6 == acc->luri.af)
			err |= mbuf_printf(buf, "@[%r]",
					   &acc->luri.host);
		else
#endif
			err |= mbuf_printf(buf, "@%r",
					   &acc->luri.host);

		/* Also append port if specified and not 5060 */
		switch (acc->luri.port) {

		case 0:
		case SIP_PORT:
			break;

		default:
			err |= mbuf_printf(buf, ":%u", acc->luri.port);
			break;
		}
	}

	return err;
}


/**
 * Connect an outgoing call to a given SIP uri
 *
 * @param ua        User-Agent
 * @param callp     Optional pointer to allocated call object
 * @param from_uri  Optional From uri, or NULL for default AOR
 * @param to_uri    SIP uri to connect to
 * @param vmode     Video mode
 *
 * @return 0 if success, otherwise errorcode
 *
 * valid uris:
 *
 *   sip:user@domain.com
 *   sip:user@domain.com;param=value
 *
 */
int ua_connect(struct ua *ua, struct call **callp,
	       const char *from_uri, const char *to_uri,
	       enum vidmode vmode)
{
	struct call *call = NULL;
	int err = 0;

	if (!ua || !str_isset(to_uri))
		return EINVAL;

#if 1
	if (strstr(to_uri, "<")) {
		warning("ua_connect: to_uri has angle brackets (%s)\n",
			to_uri);
		return EBADMSG;
	}
#endif

	err = ua_call_alloc(&call, ua, vmode, NULL, NULL, from_uri, true);
	if (err)
		goto out;

	if (!list_isempty(&ua->custom_hdrs))
		call_set_custom_hdrs(call, &ua->custom_hdrs);

	err = call_connect(call, to_uri);

 out:
	if (err)
		mem_deref(call);
	else if (callp)
		*callp = call;

	return err;
}


/**
 * Hangup the current call
 *
 * @param ua     User-Agent
 * @param call   Call to hangup, or NULL for current call
 * @param scode  Optional status code
 * @param reason Optional reason
 */
void ua_hangup(struct ua *ua, struct call *call,
	       uint16_t scode, const char *reason)
{
	if (!ua)
		return;

	if (!call) {
		call = ua_call(ua);
		if (!call)
			return;
	}

	(void)call_hangup(call, scode, reason);

	ua_event(ua, UA_EVENT_CALL_CLOSED, call,
	         reason ? reason : "Connection reset by user");

	mem_deref(call);

	resume_call(ua);
}


/**
 * Answer an incoming call
 *
 * @param ua   User-Agent
 * @param call Call to answer, or NULL for current call
 *
 * @return 0 if success, otherwise errorcode
 */
int ua_answer(struct ua *ua, struct call *call)
{
	if (!ua)
		return EINVAL;

	if (!call) {
		call = ua_call(ua);
		if (!call)
			return ENOENT;
	}

	return call_answer(call, 200);
}


int ua_progress(struct ua *ua, struct call *call)
{
	if (!ua)
		return EINVAL;

	if (!call) {
		call = ua_call(ua);
		if (!call)
			return ENOENT;
	}

	return call_progress(call);
}


/**
 * Put the current call on hold and answer the incoming call
 *
 * @param ua   User-Agent
 * @param call Call to answer, or NULL for current call
 *
 * @return 0 if success, otherwise errorcode
 */
int ua_hold_answer(struct ua *ua, struct call *call)
{
	struct call *pcall;
	int err;

	if (!ua)
		return EINVAL;

	if (!call) {
		call = ua_call(ua);
		if (!call)
			return ENOENT;
	}

	/* put previous call on-hold */
	pcall = ua_prev_call(ua);
	if (pcall) {
		ua_printf(ua, "putting call with '%s' on hold\n",
		     call_peeruri(pcall));

		err = call_hold(pcall, true);
		if (err)
			return err;
	}

	return ua_answer(ua, call);
}


int ua_print_status(struct re_printf *pf, const struct ua *ua)
{
	struct le *le;
	int err;

	if (!ua)
		return 0;

	err = re_hprintf(pf, "%-42s", ua->acc->aor);

	for (le = ua->regl.head; le; le = le->next)
		err |= reg_status(pf, le->data);

	err |= re_hprintf(pf, "\n");

	return err;
}


/**
 * Send SIP OPTIONS message to a peer
 *
 * @param ua      User-Agent object
 * @param uri     Peer SIP Address
 * @param resph   Response handler
 * @param arg     Handler argument
 *
 * @return 0 if success, otherwise errorcode
 */
int ua_options_send(struct ua *ua, const char *uri,
		    options_resp_h *resph, void *arg)
{
	struct mbuf *dialbuf;
	int err = 0;

	if (!ua || !str_isset(uri))
		return EINVAL;

	dialbuf = mbuf_alloc(64);
	if (!dialbuf)
		return ENOMEM;

	err = ua_uri_complete(ua, dialbuf, uri);
	if (err)
		goto out;

	dialbuf->buf[dialbuf->end] = '\0';

	err = sip_req_send(ua, "OPTIONS", (char *)dialbuf->buf, resph, arg,
			   "Accept: application/sdp\r\n"
			   "Content-Length: 0\r\n"
			   "\r\n");
	if (err) {
		warning("ua: send options: (%m)\n", err);
	}

 out:
	mem_deref(dialbuf);

	return err;
}


/**
 * Get the AOR of a User-Agent
 *
 * @param ua User-Agent object
 *
 * @return AOR
 */
const char *ua_aor(const struct ua *ua)
{
	return ua ? account_aor(ua->acc) : NULL;
}


/**
 * Get presence status of a User-Agent
 *
 * @param ua User-Agent object
 *
 * @return presence status
 */
enum presence_status ua_presence_status(const struct ua *ua)
{
	return ua ? ua->my_status : PRESENCE_UNKNOWN;
}


/**
 * Set presence status of a User-Agent
 *
 * @param ua     User-Agent object
 * @param status Presence status
 */
void ua_presence_status_set(struct ua *ua, const enum presence_status status)
{
	if (!ua)
		return;

	ua->my_status = status;
}


/**
 * Get the outbound SIP proxy of a User-Agent
 *
 * @param ua User-Agent object
 *
 * @return Outbound SIP proxy uri
 */
const char *ua_outbound(const struct ua *ua)
{
	/* NOTE: we pick the first outbound server, should be rotated? */
	return ua ? ua->acc->outboundv[0] : NULL;
}


/**
 * Get the current call object of a User-Agent
 *
 * @param ua User-Agent object
 *
 * @return Current call, NULL if no active calls
 *
 *
 * Current call strategy:
 *
 * We can only have 1 current call. The current call is the one that was
 * added last (end of the list).
 */
struct call *ua_call(const struct ua *ua)
{
	if (!ua)
		return NULL;

	return list_ledata(list_tail(&ua->calls));
}


struct call *ua_prev_call(const struct ua *ua)
{
	struct le *le;
	int prev = 0;

	if (!ua)
		return NULL;

	for (le = ua->calls.tail; le; le = le->prev) {
		if ( prev == 1) {
			struct call *call = le->data;
			return call;
		}
		if ( prev == 0)
			prev = 1;
	}

	return NULL;
}


int ua_debug(struct re_printf *pf, const struct ua *ua)
{
	struct le *le;
	int err;

	if (!ua)
		return 0;

	err  = re_hprintf(pf, "--- %s ---\n", ua->acc->aor);
	err |= re_hprintf(pf, " nrefs:     %u\n", mem_nrefs(ua));
	err |= re_hprintf(pf, " cuser:     %s\n", ua->cuser);
	err |= re_hprintf(pf, " pub-gruu:  %s\n", ua->pub_gruu);
	err |= re_hprintf(pf, " af:        %s\n", net_af2name(ua->af));
	err |= re_hprintf(pf, " %H", ua_print_supported, ua);

	err |= account_debug(pf, ua->acc);

	for (le = ua->regl.head; le; le = le->next)
		err |= reg_debug(pf, le->data);

	return err;
}


/* One instance */


static int add_transp_af(const struct sa *laddr)
{
	struct sa local;
	int err = 0;

	if (str_isset(uag.cfg->local)) {
		err = sa_decode(&local, uag.cfg->local,
				str_len(uag.cfg->local));
		if (err) {
			err = sa_set_str(&local, uag.cfg->local, 0);
			if (err) {
				warning("ua: decode failed: '%s'\n",
					uag.cfg->local);
				return err;
			}
		}

		if (!sa_isset(&local, SA_ADDR)) {
			uint16_t port = sa_port(&local);
			(void)sa_set_sa(&local, &laddr->u.sa);
			sa_set_port(&local, port);
		}

		if (sa_af(laddr) != sa_af(&local))
			return 0;
	}
	else {
		sa_cpy(&local, laddr);
		sa_set_port(&local, 0);
	}

	if (uag.use_udp)
		err |= sip_transp_add(uag.sip, SIP_TRANSP_UDP, &local);
	if (uag.use_tcp)
		err |= sip_transp_add(uag.sip, SIP_TRANSP_TCP, &local);
	if (err) {
		warning("ua: SIP Transport failed: %m\n", err);
		return err;
	}

#ifdef USE_TLS
	if (uag.use_tls) {
		/* Build our SSL context*/
		if (!uag.tls) {
			const char *cert = NULL;

			if (str_isset(uag.cfg->cert)) {
				cert = uag.cfg->cert;
				info("SIP Certificate: %s\n", cert);
			}

			err = tls_alloc(&uag.tls, TLS_METHOD_SSLV23,
					cert, NULL);
			if (err) {
				warning("ua: tls_alloc() failed: %m\n", err);
				return err;
			}
		}

		if (sa_isset(&local, SA_PORT))
			sa_set_port(&local, sa_port(&local) + 1);

		err = sip_transp_add(uag.sip, SIP_TRANSP_TLS, &local, uag.tls);
		if (err) {
			warning("ua: SIP/TLS transport failed: %m\n", err);
			return err;
		}
	}
#endif

	return err;
}


static int ua_add_transp(struct network *net)
{
	int err = 0;

	if (!uag.prefer_ipv6) {
		if (sa_isset(net_laddr_af(net, AF_INET), SA_ADDR))
			err |= add_transp_af(net_laddr_af(net, AF_INET));
	}

#if HAVE_INET6
	if (sa_isset(net_laddr_af(net, AF_INET6), SA_ADDR))
		err |= add_transp_af(net_laddr_af(net, AF_INET6));
#endif

	return err;
}


static bool require_handler(const struct sip_hdr *hdr,
			    const struct sip_msg *msg, void *arg)
{
	struct ua *ua = arg;
	bool supported = false;
	size_t i;
	(void)msg;

	for (i=0; i<ua->extensionc; i++) {

		if (!pl_casecmp(&hdr->val, &ua->extensionv[i])) {
			supported = true;
			break;
		}
	}

	return !supported;
}


/* Handle incoming calls */
static void sipsess_conn_handler(const struct sip_msg *msg, void *arg)
{
	struct config *config = conf_config();
	const struct sip_hdr *hdr;
	struct ua *ua;
	struct call *call = NULL;
	char to_uri[256];
	int err;

	(void)arg;

	debug("ua: sipsess connect via %s %J --> %J\n",
	      sip_transp_name(msg->tp),
	      &msg->src, &msg->dst);

	ua = uag_find(&msg->uri.user);
	if (!ua) {
		warning("ua: %r: UA not found: %r\n",
			&msg->from.auri, &msg->uri.user);
		(void)sip_treply(NULL, uag_sip(), msg, 404, "Not Found");
		return;
	}

	/* handle multiple calls */
	if (config->call.max_calls &&
	    list_count(&ua->calls) + 1 > config->call.max_calls) {

		info("ua: rejected call from %r (maximum %d calls)\n",
		     &msg->from.auri, config->call.max_calls);
		(void)sip_treply(NULL, uag.sip, msg, 486, "Max Calls");
		return;
	}

	/* Handle Require: header, check for any required extensions */
	hdr = sip_msg_hdr_apply(msg, true, SIP_HDR_REQUIRE,
				require_handler, ua);
	if (hdr) {
		info("ua: call from %r rejected with 420"
			     " -- option-tag '%r' not supported\n",
			     &msg->from.auri, &hdr->val);

		(void)sip_treplyf(NULL, NULL, uag.sip, msg, false,
				  420, "Bad Extension",
				  "Unsupported: %r\r\n"
				  "Content-Length: 0\r\n\r\n",
				  &hdr->val);
		return;
	}

	(void)pl_strcpy(&msg->to.auri, to_uri, sizeof(to_uri));

	err = ua_call_alloc(&call, ua, VIDMODE_ON, msg, NULL, to_uri, true);
	if (err) {
		warning("ua: call_alloc: %m\n", err);
		goto error;
	}

	if (!list_isempty(&ua->hdr_filter)) {
		struct list hdrs;
		struct le *le;

		list_init(&hdrs);

		le = list_head(&ua->hdr_filter);
		while (le) {
		    const struct sip_hdr *tmp_hdr;
		    const struct ua_xhdr_filter *filter = le->data;

		    le = le->next;
		    tmp_hdr = sip_msg_xhdr(msg, filter->hdr_name);

		    if (tmp_hdr) {
		        char name[256];
		        pl_strcpy(&tmp_hdr->name, name, sizeof(name));
		        if (custom_hdrs_add(&hdrs, name, "%r", &tmp_hdr->val))
					goto error;
			}
		}

		call_set_custom_hdrs(call, &hdrs);
		list_flush(&hdrs);
	}

	err = call_accept(call, uag.sock, msg);
	if (err)
		goto error;

	return;

 error:
	mem_deref(call);
	(void)sip_treply(NULL, uag.sip, msg, 500, "Call Error");
}


static void ua_xhdr_filter_destructor(void *arg)
{
	struct ua_xhdr_filter *filter = arg;
	mem_deref(filter->hdr_name);
}


int ua_add_xhdr_filter(struct ua *ua, const char *hdr_name)
{
	struct ua_xhdr_filter *filter;

	if (!ua)
		return EINVAL;

	filter = mem_zalloc(sizeof(*filter), ua_xhdr_filter_destructor);
	if (!filter) {
		return ENOMEM;
	}

	if (str_dup(&filter->hdr_name, hdr_name))
	{
		mem_deref(filter);
		return ENOMEM;
	}

	list_append(&ua->hdr_filter, &filter->le, filter);

	return 0;
}


static void net_change_handler(void *arg)
{
	(void)arg;

	info("IP-address changed: %j\n",
	     net_laddr_af(baresip_network(), AF_INET));

	(void)uag_reset_transp(true, true);
}


static bool sub_handler(const struct sip_msg *msg, void *arg)
{
	struct ua *ua;

	(void)arg;

	ua = uag_find(&msg->uri.user);
	if (!ua) {
		warning("subscribe: no UA found for %r\n", &msg->uri.user);
		(void)sip_treply(NULL, uag_sip(), msg, 404, "Not Found");
		return true;
	}

	if (uag.subh)
		uag.subh(msg, ua);

	return true;
}


/**
 * Initialise the User-Agents
 *
 * @param software    SIP User-Agent string
 * @param udp         Enable UDP transport
 * @param tcp         Enable TCP transport
 * @param tls         Enable TLS transport
 * @param prefer_ipv6 Prefer IPv6 flag
 *
 * @return 0 if success, otherwise errorcode
 */
int ua_init(const char *software, bool udp, bool tcp, bool tls,
	    bool prefer_ipv6)
{
	struct config *cfg = conf_config();
	struct network *net = baresip_network();
	uint32_t bsize;
	int err;

	if (!net) {
		warning("ua: no network\n");
		return EINVAL;
	}

	uag.cfg = &cfg->sip;
	bsize = cfg->sip.trans_bsize;

	uag.use_udp = udp;
	uag.use_tcp = tcp;
	uag.use_tls = tls;
	uag.prefer_ipv6 = prefer_ipv6;

	list_init(&uag.ual);

	err = sip_alloc(&uag.sip, net_dnsc(net), bsize, bsize, bsize,
			software, exit_handler, NULL);
	if (err) {
		warning("ua: sip stack failed: %m\n", err);
		goto out;
	}

	err = ua_add_transp(net);
	if (err)
		goto out;

	err = sip_listen(&uag.lsnr, uag.sip, true, request_handler, NULL);
	if (err)
		goto out;

	err = sipsess_listen(&uag.sock, uag.sip, bsize,
			     sipsess_conn_handler, NULL);
	if (err)
		goto out;

	err = sipevent_listen(&uag.evsock, uag.sip, bsize, bsize,
			      sub_handler, NULL);
	if (err)
		goto out;

	net_change(net, 60, net_change_handler, NULL);

 out:
	if (err) {
		warning("ua: init failed (%m)\n", err);
		ua_close();
	}
	return err;
}


/**
 * Close all active User-Agents
 */
void ua_close(void)
{
	uag.evsock   = mem_deref(uag.evsock);
	uag.sock     = mem_deref(uag.sock);
	uag.lsnr     = mem_deref(uag.lsnr);
	uag.sip      = mem_deref(uag.sip);
	uag.eprm     = mem_deref(uag.eprm);

#ifdef USE_TLS
	uag.tls = mem_deref(uag.tls);
#endif

	list_flush(&uag.ual);
	list_flush(&uag.ehl);

	/* note: must be done before mod_close() */
	module_app_unload();
}


/**
 * Stop all User-Agents
 *
 * @param forced True to force, otherwise false
 */
void ua_stop_all(bool forced)
{
	struct le *le;
	bool ext_ref = false;

	info("ua: stop all (forced=%d)\n", forced);

	/* check if someone else has grabbed a ref to ua */
	le = uag.ual.head;
	while (le) {

		struct ua *ua = le->data;
		le = le->next;

		if (mem_nrefs(ua) > 1) {

			list_unlink(&ua->le);
			list_flush(&ua->calls);
			mem_deref(ua);

			ext_ref = true;
		}

		ua_event(ua, UA_EVENT_SHUTDOWN, NULL, NULL);
	}

	if (ext_ref) {
		info("ua: in use by app module, deferring module unloading\n");
		return;
	}
	else {
		module_app_unload();
	}

	if (!list_isempty(&uag.ual)) {
		const uint32_t n = list_count(&uag.ual);
		info("Stopping %u useragent%s.. %s\n",
		     n, n==1 ? "" : "s", forced ? "(Forced)" : "");
	}

	if (forced)
		sipsess_close_all(uag.sock);
	else
		list_flush(&uag.ual);

	sip_close(uag.sip, forced);
}


/**
 * Set the global UA exit handler. The exit handler will be called
 * asyncronously when the SIP stack has exited.
 *
 * @param exith Exit handler
 * @param arg   Handler argument
 */
void uag_set_exit_handler(ua_exit_h *exith, void *arg)
{
	uag.exith = exith;
	uag.arg = arg;
}


/**
 * Reset the SIP transports for all User-Agents
 *
 * @param reg      True to reset registration
 * @param reinvite True to update active calls
 *
 * @return 0 if success, otherwise errorcode
 */
int uag_reset_transp(bool reg, bool reinvite)
{
	struct network *net = baresip_network();
	struct le *le;
	int err;

	/* Update SIP transports */
	sip_transp_flush(uag.sip);

	(void)net_check(net);
	err = ua_add_transp(net);
	if (err)
		return err;

	/* Re-REGISTER all User-Agents */
	for (le = uag.ual.head; le; le = le->next) {
		struct ua *ua = le->data;

		if (reg && ua->acc->regint) {
			err |= ua_register(ua);
		}

		/* update all active calls */
		if (reinvite) {
			struct le *lec;

			for (lec = ua->calls.head; lec; lec = lec->next) {
				struct call *call = lec->data;
				const struct sa *laddr;

				laddr = net_laddr_af(net, call_af(call));

				err |= call_reset_transp(call, laddr);
			}
		}
	}

	return err;
}


/**
 * Print the SIP Status for all User-Agents
 *
 * @param pf     Print handler for debug output
 * @param unused Unused parameter
 *
 * @return 0 if success, otherwise errorcode
 */
int ua_print_sip_status(struct re_printf *pf, void *unused)
{
	(void)unused;
	return sip_debug(pf, uag.sip);
}


/**
 * Print all calls for a given User-Agent
 *
 * @param pf     Print handler for debug output
 * @param ua     User-Agent
 *
 * @return 0 if success, otherwise errorcode
 */
int ua_print_calls(struct re_printf *pf, const struct ua *ua)
{
	uint32_t n, count=0;
	uint32_t linenum;
	int err = 0;

	if (!ua) {
		err |= re_hprintf(pf, "\n--- No active calls ---\n");
		return err;
	}

	n = list_count(&ua->calls);

	err |= re_hprintf(pf, "\n--- List of active calls (%u): ---\n",
			  n);

	for (linenum=CALL_LINENUM_MIN; linenum<CALL_LINENUM_MAX; linenum++) {

		const struct call *call;

		call = call_find_linenum(&ua->calls, linenum);
		if (call) {
			++count;

			err |= re_hprintf(pf, "  %c %H\n",
					  call == ua_call(ua) ? '>' : ' ',
					  call_info, call);
		}

		if (count >= n)
			break;
	}

	err |= re_hprintf(pf, "\n");

	return err;
}


/**
 * Get the global SIP Stack
 *
 * @return SIP Stack
 */
struct sip *uag_sip(void)
{
	return uag.sip;
}


/**
 * Get the global SIP Session socket
 *
 * @return SIP Session socket
 */
struct sipsess_sock *uag_sipsess_sock(void)
{
	return uag.sock;
}


/**
 * Get the global SIP Event socket
 *
 * @return SIP Event socket
 */
struct sipevent_sock *uag_sipevent_sock(void)
{
	return uag.evsock;
}


struct tls *uag_tls(void)
{
#ifdef USE_TLS
	return uag.tls;
#else
	return NULL;
#endif
}


/**
 * Find the correct UA from the contact user
 *
 * @param cuser Contact username
 *
 * @return Matching UA if found, NULL if not found
 */
struct ua *uag_find(const struct pl *cuser)
{
	struct le *le;

	for (le = uag.ual.head; le; le = le->next) {
		struct ua *ua = le->data;

		if (0 == pl_strcasecmp(cuser, ua->cuser))
			return ua;
	}

	/* Try also matching by AOR, for better interop */
	for (le = uag.ual.head; le; le = le->next) {
		struct ua *ua = le->data;

		if (0 == pl_casecmp(cuser, &ua->acc->luri.user))
			return ua;
	}

	/* Last resort, try any catchall UAs */
	for (le = uag.ual.head; le; le = le->next) {
		struct ua *ua = le->data;

		if (ua->catchall)
			return ua;
	}

	return NULL;
}


/**
 * Find a User-Agent (UA) from an Address-of-Record (AOR)
 *
 * @param aor Address-of-Record string
 *
 * @return User-Agent (UA) if found, otherwise NULL
 */
struct ua *uag_find_aor(const char *aor)
{
	struct le *le;

	for (le = uag.ual.head; le; le = le->next) {
		struct ua *ua = le->data;

		if (str_isset(aor) && str_cmp(ua->acc->aor, aor))
			continue;

		return ua;
	}

	return NULL;
}


/**
 * Find a User-Agent (UA) which has certain address parameter and/or value
 *
 * @param name  SIP Address parameter name
 * @param value SIP Address parameter value (optional)
 *
 * @return User-Agent (UA) if found, otherwise NULL
 */
struct ua *uag_find_param(const char *name, const char *value)
{
	struct le *le;

	for (le = uag.ual.head; le; le = le->next) {
		struct ua *ua = le->data;
		struct sip_addr *laddr = account_laddr(ua->acc);
		struct pl val;

		if (value) {

			if (0 == msg_param_decode(&laddr->params, name, &val)
			    &&
			    0 == pl_strcasecmp(&val, value)) {
				return ua;
			}
		}
		else {
			if (0 == msg_param_exists(&laddr->params, name, &val))
				return ua;
		}
	}

	return NULL;
}


/**
 * Get the contact user/uri of a User-Agent (UA)
 *
 * If the Public GRUU is set, it will be returned.
 * Otherwise the local contact-user (cuser) will be returned.
 *
 * @param ua User-Agent
 *
 * @return Contact user
 */
const char *ua_cuser(const struct ua *ua)
{
	if (!ua)
		return NULL;

	if (str_isset(ua->pub_gruu))
		return ua->pub_gruu;

	return ua->cuser;
}


const char *ua_local_cuser(const struct ua *ua)
{
	return ua ? ua->cuser : NULL;
}


/**
 * Get Account of a User-Agent
 *
 * @param ua User-Agent
 *
 * @return Pointer to UA's account
 */
struct account *ua_account(const struct ua *ua)
{
	return ua ? ua->acc : NULL;
}


/**
 * Set Public GRUU of a User-Agent (UA)
 *
 * @param ua   User-Agent
 * @param pval Public GRUU
 */
void ua_pub_gruu_set(struct ua *ua, const struct pl *pval)
{
	if (!ua)
		return;

	ua->pub_gruu = mem_deref(ua->pub_gruu);
	(void)pl_strdup(&ua->pub_gruu, pval);
}


struct list *uag_list(void)
{
	return &uag.ual;
}


/**
 * Return list of methods supported by the UA
 *
 * @return String of supported methods
 */
const char *ua_allowed_methods(const struct ua *ua)
{
	return ua->acc->refer ? "INVITE,ACK,BYE,CANCEL,OPTIONS,"
		"NOTIFY,SUBSCRIBE,INFO,MESSAGE,REFER" :
		"INVITE,ACK,BYE,CANCEL,OPTIONS,"
		"NOTIFY,SUBSCRIBE,INFO,MESSAGE";
}


int ua_print_supported(struct re_printf *pf, const struct ua *ua)
{
	size_t i;
	int err;

	err = re_hprintf(pf, "Supported:");

	for (i=0; i<ua->extensionc; i++) {
		err |= re_hprintf(pf, "%s%r",
				  i==0 ? " " : ",", &ua->extensionv[i]);
	}

	err |= re_hprintf(pf, "\r\n");

	return err;
}


struct list *ua_calls(const struct ua *ua)
{
	return ua ? (struct list *)&ua->calls : NULL;
}


static void eh_destructor(void *arg)
{
	struct ua_eh *eh = arg;
	list_unlink(&eh->le);
}


int uag_event_register(ua_event_h *h, void *arg)
{
	struct ua_eh *eh;

	if (!h)
		return EINVAL;

	uag_event_unregister(h);

	eh = mem_zalloc(sizeof(*eh), eh_destructor);
	if (!eh)
		return ENOMEM;

	eh->h = h;
	eh->arg = arg;

	list_append(&uag.ehl, &eh->le, eh);

	return 0;
}


void uag_event_unregister(ua_event_h *h)
{
	struct le *le;

	for (le = uag.ehl.head; le; le = le->next) {

		struct ua_eh *eh = le->data;

		if (eh->h == h) {
			mem_deref(eh);
			break;
		}
	}
}


void uag_set_sub_handler(sip_msg_h *subh)
{
	uag.subh = subh;
}


void uag_current_set(struct ua *ua)
{
	uag.ua_cur = ua;
}


struct ua *uag_current(void)
{
	if (list_isempty(uag_list()))
		return NULL;

	return uag.ua_cur;
}


void ua_set_media_af(struct ua *ua, int af_media)
{
	if (!ua)
		return;

	ua->af_media = af_media;
}


/**
 * Enable handling of all inbound requests, even if
 * the request uri is not matching.
 *
 * @param ua      User-Agent
 * @param enabled True to enable, false to disable
 */
void ua_set_catchall(struct ua *ua, bool enabled)
{
	if (!ua)
		return;

	ua->catchall = enabled;
}


int uag_set_extra_params(const char *eprm)
{
	uag.eprm = mem_deref(uag.eprm);

	if (eprm)
		return str_dup(&uag.eprm, eprm);

	return 0;
}


void ua_set_custom_hdrs(struct ua *ua, struct list *custom_headers)
{
	struct le *le;

	if (!ua)
		return;

	list_flush(&ua->custom_hdrs);

	LIST_FOREACH(custom_headers, le) {
		struct sip_hdr *hdr = le->data;
		char *buf = NULL;

		re_sdprintf(&buf, "%r", &hdr->name);
		custom_hdrs_add(&ua->custom_hdrs, buf, "%r", &hdr->val);
		mem_deref(buf);
	}
}<|MERGE_RESOLUTION|>--- conflicted
+++ resolved
@@ -356,35 +356,7 @@
 		break;
 
 	case CALL_EVENT_TRANSFER:
-<<<<<<< HEAD
-
-		/*
-		 * Create a new call to transfer target.
-		 *
-		 * NOTE: we will automatically connect a new call to the
-		 *       transfer target
-		 */
-
-		ua_printf(ua, "transferring call to %s\n", str);
-
-		err = ua_call_alloc(&call2, ua, VIDMODE_ON, NULL, call,
-				    call_localuri(call), true);
-		if (!err) {
-
-			err = call_connect(call2, str);
-			if (err) {
-				warning("ua: transfer: connect error: %m\n",
-					err);
-			}
-		}
-
-		if (err) {
-			(void)call_notify_sipfrag(call, 500, "Call Error");
-			mem_deref(call2);
-		}
-=======
 		ua_event(ua, UA_EVENT_CALL_TRANSFER, call, str);
->>>>>>> 1cec9049
 		break;
 
 	case CALL_EVENT_TRANSFER_FAILED:
