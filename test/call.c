--- conflicted
+++ resolved
@@ -44,11 +44,7 @@
 struct fixture {
 	uint32_t magic;
 	struct agent a, b;
-<<<<<<< HEAD
-	struct sa laddr_sip;
-=======
 	struct sa laddr_udp;
->>>>>>> ec33a4bb
 	struct sa laddr_tcp;
 	enum behaviour behaviour;
 	enum action estab_action;
@@ -94,15 +90,6 @@
 			       SIP_TRANSP_TCP, NULL);			\
 	TEST_ERR(err);							\
 									\
-<<<<<<< HEAD
-	re_snprintf(f->buri, sizeof(f->buri), "sip:b@%J", &f->laddr_sip);\
-	re_snprintf(f->buri_tcp, sizeof(f->buri_tcp),			\
-		    "sip:b@%J;transport=tcp", &f->laddr_tcp);\
-=======
-	err = sip_transp_laddr(uag_sip(), &f->laddr_tcp,		\
-			       SIP_TRANSP_TCP, NULL);			\
-	TEST_ERR(err);							\
-									\
 	debug("test: local SIP transp: UDP=%J, TCP=%J\n",		\
 	      &f->laddr_udp, &f->laddr_tcp);				\
 									\
@@ -110,7 +97,6 @@
 		    "sip:b@%J", &f->laddr_udp);				\
 	re_snprintf(f->buri_tcp, sizeof(f->buri_tcp),			\
 		    "sip:b@%J;transport=tcp", &f->laddr_tcp);
->>>>>>> ec33a4bb
 
 
 #define fixture_init(f)				\
