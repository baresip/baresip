--- conflicted
+++ resolved
@@ -27,6 +27,7 @@
 	";auth_user=xuser"
 	";call_transfer=no"
 	";catchall=yes"
+	";check_origin=no"
 	";dtmfmode=auto"
 	";extra=EXTRA"
 	";fbregint=120"
@@ -34,11 +35,7 @@
 	";mwi=no"
 	";natpinhole=yes"
 	";outbound=\"sip:edge.domain.com\""
-<<<<<<< HEAD
 	";prio=42"
-=======
-	";check_origin=no"
->>>>>>> d0914993
 	";ptime=10"
 	";pubint=700"
 	";regint=600"
