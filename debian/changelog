--- conflicted
+++ resolved
@@ -1,16 +1,14 @@
-<<<<<<< HEAD
+baresip (2.7.0) unstable; urgency=medium
+
+  * version 2.7.0
+
+ -- Sebastian Reimers <sebastian.reimers@gmail.com>  Thu, 1 Sep 2022 08:00:00 +0200
+
 baresip (2.5.1) unstable; urgency=medium
 
   * version 2.5.1
 
  -- Sebastian Reimers <sebastian.reimers@gmail.com>  Wed, 17 Jul 2022 08:48:35 +0200
-=======
-baresip (2.7.0) unstable; urgency=medium
-
-  * version 2.7.0
-
- -- Sebastian Reimers <sebastian.reimers@gmail.com>  Thu, 1 Sep 2022 08:00:00 +0200
->>>>>>> e4ca006e
 
 baresip (2.5.0) unstable; urgency=medium
 
