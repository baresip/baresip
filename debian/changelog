<<<<<<< HEAD
=======
baresip (2.8.2) unstable; urgency=medium

  * version 2.8.2

 -- Sebastian Reimers <sebastian.reimers@gmail.com>  Thu, 11 Oct 2022 08:00:00 +0200

>>>>>>> f4d56051
baresip (2.8.1) unstable; urgency=medium

  * version 2.8.1

 -- Christian Spielberger <c.spielberger@commend.com>  Sat, 1 Oct 2022 12:00:00 +0200

baresip (2.8.0) unstable; urgency=medium

  * version 2.8.0

 -- Christian Spielberger <c.spielberger@commend.com>  Sat, 1 Oct 2022 08:00:00 +0200

baresip (2.7.0) unstable; urgency=medium

  * version 2.7.0

 -- Sebastian Reimers <sebastian.reimers@gmail.com>  Thu, 1 Sep 2022 08:00:00 +0200

baresip (2.5.1) unstable; urgency=medium

  * version 2.5.1

 -- Sebastian Reimers <sebastian.reimers@gmail.com>  Wed, 17 Jul 2022 08:48:35 +0200

baresip (2.5.0) unstable; urgency=medium

  * version 2.5.0

 -- Christian Spielberger <c.spielberger@commend.com>  Fri, 1 Jul 2022 08:00:00 +0200

baresip (2.4.0) unstable; urgency=medium

  * version 2.4.0

 -- Sebastian Reimers <sebastian.reimers@gmail.com>  Wed, 1 Jun 2022 14:15:35 +0100

baresip (2.0.2) unstable; urgency=medium

  * version 2.0.2

 -- Juha Heinanen <jh@tutpro.com>  Mon, 25 Apr 2022 11:54:35 +0300

baresip (1.0.0) unstable; urgency=medium

  * version 1.0.0

 -- Alfred E. Heggestad <alfred.heggestad@gmail.com>  Sun, 20 Sep 2020 13:24:20 +0300

baresip (0.6.6) unstable; urgency=medium

  * version 0.6.6

 -- Alfred E. Heggestad <alfred.heggestad@gmail.com>  Thu, 16 Apr 2020 16:00:00 +0200

baresip (0.6.5) unstable; urgency=medium

  * version 0.6.5

 -- Alfred E. Heggestad <alfred.heggestad@gmail.com>  Sun, 1 Dec 2019 09:00:00 +0100

baresip (0.6.4) unstable; urgency=medium

  * version 0.6.4

 -- Alfred E. Heggestad <alfred.heggestad@gmail.com>  Sun, 1 Sep 2019 08:00:00 +0200

baresip (0.6.3) unstable; urgency=medium

  * version 0.6.3

 -- Alfred E. Heggestad <alfred.heggestad@gmail.com>  Sat, 22 Jun 2019 08:00:00 +0200

baresip (0.6.2) unstable; urgency=medium

  * version 0.6.2

 -- Alfred E. Heggestad <alfred.heggestad@gmail.com>  Fri, 19 Apr 2019 12:00:00 +0200

baresip (0.6.1) unstable; urgency=medium

  * version 0.6.1

 -- Alfred E. Heggestad <alfred.heggestad@gmail.com>  Sun, 17 Feb 2019 10:00:00 +0100

baresip (0.6.0) unstable; urgency=medium

  * version 0.6.0

 -- Alfred E. Heggestad <alfred.heggestad@gmail.com>  Sat, 1 Dec 2018 10:00:00 +0100

baresip (0.5.11) unstable; urgency=medium

  * version 0.5.11

 -- Alfred E. Heggestad <alfred.heggestad@gmail.com>  Sat, 15 Sep 2018 10:00:00 +0200

baresip (0.5.10) unstable; urgency=medium

  * version 0.5.10

 -- Alfred E. Heggestad <alfred.heggestad@gmail.com>  Wed, 4 Jul 2018 14:00:00 +0200

baresip (0.5.9) unstable; urgency=medium

  * version 0.5.9

 -- Alfred E. Heggestad <alfred.heggestad@gmail.com>  Sat, 21 Apr 2018 12:00:00 +0200

baresip (0.5.8) unstable; urgency=medium

  * version 0.5.8

 -- Alfred E. Heggestad <alfred.heggestad@gmail.com>  Sun, 11 Feb 2018 18:00:00 +0100

baresip (0.5.7) unstable; urgency=medium

  * version 0.5.7

 -- Alfred E. Heggestad <alfred.heggestad@gmail.com>  Mon, 25 Dec 2017 10:00:00 +0100

baresip (0.5.6) unstable; urgency=medium

  * version 0.5.6

 -- Alfred E. Heggestad <alfred.heggestad@gmail.com>  Sat, 14 Oct 2017 10:00:00 +0200

baresip (0.5.5) unstable; urgency=medium

  * version 0.5.5

 -- Alfred E. Heggestad <alfred.heggestad@gmail.com>  Thu, 7 Sep 2017 16:00:00 +0200

baresip (0.5.4) unstable; urgency=medium

  * version 0.5.4

 -- Alfred E. Heggestad <alfred.heggestad@gmail.com>  Sat, 24 Jun 2017 12:00:00 +0200

baresip (0.5.3) unstable; urgency=medium

  * version 0.5.3

 -- Alfred E. Heggestad <alfred.heggestad@gmail.com>  Sun, 14 May 2017 07:00:00 +0200

baresip (0.5.2) unstable; urgency=medium

  * version 0.5.2

 -- Alfred E. Heggestad <alfred.heggestad@gmail.com>  Fri, 7 Apr 2017 19:00:00 +0200

baresip (0.5.1) unstable; urgency=medium

  * version 0.5.1

 -- Alfred E. Heggestad <alfred.heggestad@gmail.com>  Sat, 4 Mar 2017 10:00:00 +0100

baresip (0.5.0) unstable; urgency=medium

  * version 0.5.0

 -- Alfred E. Heggestad <alfred.heggestad@gmail.com>  Fri, 23 Dec 2016 18:00:00 +0100

baresip (0.4.20) unstable; urgency=medium

  * version 0.4.20

 -- Alfred E. Heggestad <aeh@db.org>  Fri, 22 July 2016 20:00:00 +0100

baresip (0.4.19) unstable; urgency=medium

  * version 0.4.19

 -- Alfred E. Heggestad <aeh@db.org>  Fri, 20 May 2016 20:00:00 +0100

baresip (0.4.18) unstable; urgency=medium

  * version 0.4.18

 -- Alfred E. Heggestad <aeh@db.org>  Sat, 12 Mar 2016 18:00:00 +0100

baresip (0.4.17) unstable; urgency=low

  * version 0.4.17

 -- Alfred E. Heggestad <aeh@db.org>  Sun, 17 Jan 2016 12:00:00 +0100

baresip (0.4.16) unstable; urgency=low

  * version 0.4.16

 -- Alfred E. Heggestad <aeh@db.org>  Tue, 1 Dec 2015 12:00:00 +0100

baresip (0.4.15) unstable; urgency=low

  * version 0.4.15

 -- Alfred E. Heggestad <aeh@db.org>  Sat, 26 Sep 2015 12:00:00 +0100

baresip (0.4.14) unstable; urgency=low

  * version 0.4.14

 -- Alfred E. Heggestad <aeh@db.org>  Sat, 8 Aug 2015 12:00:00 +0100


baresip (0.4.13) unstable; urgency=low

  * version 0.4.13

 -- Alfred E. Heggestad <aeh@db.org>  Sat, 20 Jun 2015 20:00:00 +0100

baresip (0.4.12) unstable; urgency=low

  * version 0.4.12

 -- Alfred E. Heggestad <aeh@db.org>  Wed, 24 Dec 2014 14:00:00 +0100

baresip (0.4.11) unstable; urgency=low

  * version 0.4.11

 -- Alfred E. Heggestad <aeh@db.org>  Sat, 21 Jun 2014 14:00:00 +0100

baresip (0.4.10) unstable; urgency=low

  * version 0.4.10

 -- Alfred E. Heggestad <aeh@db.org>  Thu, 23 Jan 2014 16:00:00 +0100

baresip (0.4.9) unstable; urgency=low

  * version 0.4.9

 -- Alfred E. Heggestad <aeh@db.org>  Mon, 6 Jan 2014 16:00:00 +0100

baresip (0.4.8) unstable; urgency=low

  * version 0.4.8

 -- Alfred E. Heggestad <aeh@db.org>  Fri, 6 Dec 2013 23:00:00 +0100

baresip (0.4.7) unstable; urgency=low

  * version 0.4.7

 -- Alfred E. Heggestad <aeh@db.org>  Tue, 12 Nov 2013 22:00:00 +0100

baresip (0.4.6) unstable; urgency=low

  * version 0.4.6

 -- Alfred E. Heggestad <aeh@db.org>  Fri, 11 Oct 2013 20:00:00 +0100

baresip (0.4.5) unstable; urgency=low

  * version 0.4.5

 -- Alfred E. Heggestad <aeh@db.org>  Sat, 31 Aug 2013 18:00:00 +0100

baresip (0.4.4) unstable; urgency=low

  * version 0.4.4

 -- Alfred E. Heggestad <aeh@db.org>  Sat, 18 May 2013 10:00:00 +0100

baresip (0.4.3) unstable; urgency=low

  * version 0.4.3

 -- Alfred E. Heggestad <aeh@db.org>  Tue, 1 Jan 2013 01:01:00 +0100

baresip (0.4.2) unstable; urgency=low

  * version 0.4.2

 -- Alfred E. Heggestad <aeh@db.org>  Sun, 9 Sept 2012 09:09:00 +0100

baresip (0.4.1) unstable; urgency=low

  * version 0.4.1

 -- Alfred E. Heggestad <aeh@db.org>  Sat, 21 Apr 2012 21:04:00 +0100

baresip (0.4.0) unstable; urgency=low

  * version 0.4.0

 -- Alfred E. Heggestad <aeh@db.org>  Sun, 25 Dec 2011 12:25:00 +0100

baresip (0.3.0) unstable; urgency=low

  * version 0.3.0

 -- Alfred E. Heggestad <aeh@db.org>  Wed, 7 Sept 2011 07:11:00 +0100

baresip (0.2.0) unstable; urgency=low

  * version 0.2.0

 -- Alfred E. Heggestad <aeh@db.org>  Fri, 20 May 2011 20:05:00 +0100

baresip (0.1.0) unstable; urgency=low

  * version 0.1.0

 -- Alfred E. Heggestad <aeh@db.org>  Fri, 5 Nov 2010 05:11:10 +0100<|MERGE_RESOLUTION|>--- conflicted
+++ resolved
@@ -1,12 +1,9 @@
-<<<<<<< HEAD
-=======
 baresip (2.8.2) unstable; urgency=medium
 
   * version 2.8.2
 
  -- Sebastian Reimers <sebastian.reimers@gmail.com>  Thu, 11 Oct 2022 08:00:00 +0200
 
->>>>>>> f4d56051
 baresip (2.8.1) unstable; urgency=medium
 
   * version 2.8.1
