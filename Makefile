#
# Makefile
#
# Copyright (C) 2010 Alfred E. Heggestad
#
#
# Internal features:
#
#   USE_TLS           Enable SIP over TLS transport
#

PROJECT	  := baresip
<<<<<<< HEAD
VERSION   := 2.5.1
=======
VERSION   := 2.6.0
>>>>>>> 91d38ac7
DESCR     := "Baresip is a modular SIP User-Agent with audio and video support"

# Verbose and silent build modes
ifeq ($(V),)
HIDE=@
endif

LIBRE_MIN	:= 2.6.0
LIBREM_MIN	:= 2.6.0

ifndef LIBRE_MK
LIBRE_MK  := $(shell [ -f ../re/mk/re.mk ] && \
	echo "../re/mk/re.mk")
ifeq ($(LIBRE_MK),)
LIBRE_MK  := $(shell [ -f ../re-$(VERSION)/mk/re.mk ] && \
	echo "../re-$(VERSION)/mk/re.mk")
endif
ifeq ($(LIBRE_MK),)
LIBRE_MK  := $(shell [ -f /usr/share/re/re.mk ] && \
	echo "/usr/share/re/re.mk")
endif
ifeq ($(LIBRE_MK),)
LIBRE_MK  := $(shell [ -f /usr/local/share/re/re.mk ] && \
	echo "/usr/local/share/re/re.mk")
endif
endif


include $(LIBRE_MK)

ifeq ($(LIBRE_PKG_PATH),)
LIBRE_PKG_PATH  := $(shell [ -f ../re/libre.pc ] && echo "../re/")
endif

ifeq ($(LIBRE_PKG_PATH),)
LIBRE_PKG_PATH  := $(shell [ -f $(PKG_CONFIG_PATH)/libre.pc ] && \
	echo "$(PKG_CONFIG_PATH)")
endif

ifeq ($(LIBRE_PKG_PATH),)
ifeq ($(LIBRE_SO),)
LIBRE_SO	:= $(patsubst %/share/re/re.mk,%/lib,$(LIBRE_MK))
endif
LIBRE_PKG_PATH  := $(shell [ -f $(LIBRE_SO)/pkgconfig/libre.pc ] && \
	echo "$(LIBRE_SO)/pkgconfig")
endif


include mk/modules.mk

ifeq ($(SYSROOT_LOCAL),)
ifeq  ($(SYSROOT),/usr)
SYSROOT_LOCAL := $(shell [ -d /usr/local/include ] && echo "/usr/local")
endif
endif

ifndef LIBREM_PATH
LIBREM_PATH	:= $(shell [ -d ../rem ] && echo "../rem")
endif

ifeq ($(LIBREM_PATH),)
ifneq ($(SYSROOT_LOCAL),)
LIBREM_PATH	:= $(shell [ -f $(SYSROOT_LOCAL)/include/rem/rem.h ] && \
	echo "$(SYSROOT_LOCAL)")
endif
endif

ifeq ($(LIBREM_PATH),)
LIBREM_PATH	:= $(shell [ -f $(SYSROOT)/include/rem/rem.h ] && \
	echo "$(SYSROOT)")
endif

# Include path
LIBREM_INC := $(shell [ -f $(LIBREM_PATH)/include/rem.h ] && \
	echo "$(LIBREM_PATH)/include")
ifeq ($(LIBREM_INC),)
LIBREM_INC := $(shell [ -f $(LIBREM_PATH)/include/rem/rem.h ] && \
	echo "$(LIBREM_PATH)/include/rem")
endif
ifeq ($(LIBREM_INC),)
LIBREM_INC := $(shell [ -f /usr/local/include/rem/rem.h ] && \
	echo "/usr/local/include/rem")
endif
ifeq ($(LIBREM_INC),)
LIBREM_INC := $(shell [ -f /usr/include/rem/rem.h ] && echo "/usr/include/rem")
endif

# Library path
ifeq ($(LIBREM_SO),)
LIBREM_SO  := $(shell [ -f $(LIBREM_PATH)/librem.a ] && \
	echo "$(LIBREM_PATH)")
endif
ifeq ($(LIBREM_SO),)
LIBREM_SO :=$(shell [ -f $(LIBREM_PATH)/librem$(LIB_SUFFIX) ] && \
	echo "$(LIBREM_PATH)")
endif
ifeq ($(LIBREM_SO),)
LIBREM_SO := $(shell [ -f $(LIBREM_PATH)/lib/librem$(LIB_SUFFIX) ] && \
	echo "$(LIBREM_PATH)/lib")
endif
ifeq ($(LIBREM_SO),)
LIBREM_SO  := $(shell [ -f /usr/local/lib/librem$(LIB_SUFFIX) ] \
	&& echo "/usr/local/lib")
endif
ifeq ($(LIBREM_SO),)
LIBREM_SO  := $(shell [ -f /usr/lib/librem$(LIB_SUFFIX) ] && \
	echo "/usr/lib")
endif
ifeq ($(LIBREM_SO),)
LIBREM_SO  := $(shell [ -f /usr/lib64/librem$(LIB_SUFFIX) ] && \
	echo "/usr/lib64")
endif


ifeq ($(LIBREM_PKG_PATH),)
LIBREM_PKG_PATH  := $(shell [ -f ../rem/librem.pc ] && echo "../rem/")
endif

ifeq ($(LIBREM_PKG_PATH),)
LIBREM_PKG_PATH  := $(shell [ -f $(PKG_CONFIG_PATH)/librem.pc ] && \
	echo "$(PKG_CONFIG_PATH)")
endif

ifeq ($(LIBREM_PKG_PATH),)
LIBREM_PKG_PATH  := $(shell [ -f $(LIBREM_SO)/pkgconfig/librem.pc ] && \
	echo "$(LIBREM_SO)/pkgconfig")
endif


# Dependency Checks
ifneq ($(PKG_CONFIG),)
ifeq ($(findstring $(MAKECMDGOALS), clean distclean),)
LIBRE_PKG := $(shell PKG_CONFIG_PATH=$(LIBRE_PKG_PATH) \
	pkg-config --exists "libre >= $(LIBRE_MIN)" --print-errors && \
	echo "yes")

ifeq ($(LIBRE_PKG),)
$(error bad libre version, required version is ">= $(LIBRE_MIN)" \
	LIBRE_MK: "$(LIBRE_MK)" \
	LIBRE_PKG_PATH: "$(LIBRE_PKG_PATH)")
endif

LIBREM_PKG := $(shell PKG_CONFIG_PATH=$(LIBREM_PKG_PATH) \
	pkg-config --exists "librem >= $(LIBREM_MIN)" --print-errors && \
	echo "yes")

ifeq ($(LIBREM_PKG),)
$(error bad librem version, required version is ">= $(LIBREM_MIN)" \
	LIBREM_PKG_PATH: "$(LIBREM_PKG_PATH)")
endif
endif
endif

CFLAGS    += -I. -Iinclude -I$(LIBRE_INC)
CFLAGS    += -I$(LIBREM_INC)


CXXFLAGS  += -I. -Iinclude -I$(LIBRE_INC)
CXXFLAGS  += -I$(LIBREM_INC)
CXXFLAGS  += $(EXTRA_CXXFLAGS)


# XXX: common for C/C++
CPPFLAGS += -DHAVE_INTTYPES_H

CLANG_OPTIONS  += -I$(LIBREM_INC)

ifeq ($(OS),win32)
STATIC    := yes
endif

ifneq ($(SYSROOT),)
ifeq ($(OS),freebsd)
CFLAGS += -I$(SYSROOT)/local/include
endif
ifeq ($(OS),openbsd)
CFLAGS += -isystem $(SYSROOT)/local/include
endif
endif


# Optional dependencies
ifneq ($(STATIC),)
CFLAGS    += -DSTATIC=1
CXXFLAGS  += -DSTATIC=1
endif

INSTALL := install
ifeq ($(DESTDIR),)
PREFIX  := /usr/local
else
PREFIX  := /usr
endif
BINDIR	:= $(PREFIX)/bin
INCDIR  := $(PREFIX)/include
BIN	:= $(PROJECT)$(BIN_SUFFIX)
TEST_BIN	:= selftest$(BIN_SUFFIX)
SHARED  := lib$(PROJECT)$(LIB_SUFFIX)
STATICLIB  := libbaresip.a
ifeq ($(STATIC),)
MOD_BINS:= $(patsubst %,%$(MOD_SUFFIX),$(MODULES))
endif
APP_MK	:= src/srcs.mk
TEST_MK	:= test/srcs.mk
MOD_MK	:= $(patsubst %,modules/%/module.mk,$(MODULES))
MOD_BLD	:= $(patsubst %,$(BUILD)/modules/%,$(MODULES))
LIBDIR     := $(PREFIX)/lib
MOD_PATH   := $(LIBDIR)/$(PROJECT)/modules
SHARE_PATH := $(PREFIX)/share/$(PROJECT)
CFLAGS     += -DPREFIX=\"$(PREFIX)\"
CFLAGS    += -DMOD_PATH=\"$(MOD_PATH)\"
CFLAGS    += -DSHARE_PATH=\"$(SHARE_PATH)\"


all: sanity $(MOD_BINS) $(BIN)

.PHONY: modules
modules:	$(MOD_BINS)

include $(APP_MK)
include $(TEST_MK)
include $(MOD_MK)

OBJS      := $(patsubst %.c,$(BUILD)/src/%.o,$(filter %.c,$(SRCS)))
OBJS      += $(patsubst %.m,$(BUILD)/src/%.o,$(filter %.m,$(SRCS)))
OBJS      += $(patsubst %.S,$(BUILD)/src/%.o,$(filter %.S,$(SRCS)))

APP_OBJS  := $(OBJS) $(patsubst %.c,$(BUILD)/src/%.o,$(APP_SRCS)) $(MOD_OBJS)

LIB_OBJS  := $(OBJS) $(MOD_OBJS)

TEST_OBJS := $(patsubst %.c,$(BUILD)/test/%.o,$(filter %.c,$(TEST_SRCS)))
TEST_OBJS += $(patsubst %.cpp,$(BUILD)/test/%.o,$(filter %.cpp,$(TEST_SRCS)))

LIBS	+= -L$(LIBREM_SO)

# Static build: include module linker-flags in binary
ifneq ($(STATIC),)
LIBS      += $(MOD_LFLAGS)
else

ifneq ($(SYSROOT_LOCAL),)
LIBS      += -L$(SYSROOT_LOCAL)/lib
MOD_LFLAGS += -L$(SYSROOT_LOCAL)/lib
endif

endif

LIBS      += -lrem -lm
#LIBS      += -L$(SYSROOT)/lib

ifeq ($(OS),win32)
TEST_LIBS += -static-libgcc
endif


-include $(APP_OBJS:.o=.d)

-include $(TEST_OBJS:.o=.d)


sanity:
ifeq ($(LIBRE_MK),)
	@echo "ERROR: Missing common makefile for libre. Check LIBRE_MK"
	@exit 2
endif
ifeq ($(LIBRE_INC),)
	@echo "ERROR: Missing header files for libre. Check LIBRE_INC"
	@exit 2
endif
ifeq ($(LIBRE_SO),)
	@echo "ERROR: Missing library files for libre. Check LIBRE_SO"
	@exit 2
endif

Makefile:	mk/*.mk $(MOD_MK) $(LIBRE_MK)


$(SHARED): $(LIB_OBJS)
	@echo "  LD      $@"
	$(HIDE)$(LD) $(LFLAGS) $(SH_LFLAGS) $^ -L$(LIBRE_SO) -lre $(LIBS) -o $@

$(STATICLIB): $(LIB_OBJS)
	@echo "  AR      $@"
	@rm -f $@; $(AR) $(AFLAGS) $@ $^
ifneq ($(RANLIB),)
	@echo "  RANLIB  $@"
	$(HIDE)$(RANLIB) $@
endif

libbaresip.pc:
	@echo 'prefix='$(PREFIX) > libbaresip.pc
	@echo 'exec_prefix=$${prefix}' >> libbaresip.pc
	@echo 'libdir=$${prefix}/lib' >> libbaresip.pc
	@echo 'includedir=$${prefix}/include' >> libbaresip.pc
	@echo '' >> libbaresip.pc
	@echo 'Name: libbaresip' >> libbaresip.pc
	@echo 'Description: $(DESCR)' >> libbaresip.pc
	@echo 'Version: '$(VERSION) >> libbaresip.pc
	@echo 'URL: https://github.com/baresip/baresip' >> libbaresip.pc
	@echo 'Libs: -L$${libdir} -lbaresip' >> libbaresip.pc
	@echo 'Cflags: -I$${includedir}' >> libbaresip.pc

$(BIN):	$(APP_OBJS)
	@echo "  LD      $@"
	$(HIDE)$(LD) $(LFLAGS) $(APP_LFLAGS) $^ \
		-L$(LIBRE_SO) -lre $(LIBS) -o $@


#
# List of modules used by selftest
#
ifneq ($(STATIC),)
TEST_MODULES :=
else
TEST_MODULES := g711.so ausine.so fakevideo.so auconv.so dtls_srtp.so
TEST_MODULES += srtp.so aufile.so
endif

.PHONY: test
test:	$(TEST_BIN)
	./$(TEST_BIN)

$(TEST_BIN):	$(STATICLIB) $(TEST_OBJS) $(TEST_MODULES)
	@echo "  LD      $@"
	$(HIDE)$(LD) $(LFLAGS) $(APP_LFLAGS) $(TEST_OBJS) \
		-L$(LIBRE_SO) -L. \
		-l$(PROJECT) -lre $(LIBS) $(TEST_LIBS) -o $@

$(BUILD)/%.o: %.c $(BUILD) Makefile $(APP_MK)
	@echo "  CC      $@"
	$(HIDE)$(CC) $(CFLAGS) -c $< -o $@ $(DFLAGS)

$(BUILD)/%.o: %.cpp $(BUILD) Makefile $(APP_MK)
	@echo "  CXX     $@"
	$(HIDE)$(CXX) $(CPPFLAGS) $(CXXFLAGS) -c $< -o $@ $(DFLAGS)

$(BUILD)/%.o: %.m $(BUILD) Makefile $(APP_MK)
	@echo "  OC      $@"
	$(HIDE)$(CC) $(CFLAGS) $(OBJCFLAGS) -c $< -o $@ $(DFLAGS)

$(BUILD)/%.o: %.S $(BUILD) Makefile $(APP_MK)
	@echo "  AS      $@"
	$(HIDE)$(CC) $(CFLAGS) -c $< -o $@ $(DFLAGS)

$(BUILD): Makefile
	@mkdir -p $(BUILD)/src $(MOD_BLD) $(BUILD)/test/mock $(BUILD)/test/sip
	@touch $@

install: $(BIN) $(MOD_BINS)
	@mkdir -p $(DESTDIR)$(BINDIR)
	$(INSTALL) -m 0755 $(BIN) $(DESTDIR)$(BINDIR)
ifeq ($(STATIC),)
	@mkdir -p $(DESTDIR)$(MOD_PATH)
	$(INSTALL) -m 0644 $(MOD_BINS) $(DESTDIR)$(MOD_PATH)
endif
	@mkdir -p $(DESTDIR)$(SHARE_PATH)
	$(INSTALL) -m 0644 share/* $(DESTDIR)$(SHARE_PATH)

install-dev: install-shared install-static

install-shared: $(SHARED) libbaresip.pc
	@mkdir -p $(DESTDIR)$(INCDIR)
	$(INSTALL) -Cm 0644 include/baresip.h $(DESTDIR)$(INCDIR)
	@mkdir -p $(DESTDIR)$(LIBDIR) $(DESTDIR)$(LIBDIR)/pkgconfig
	$(INSTALL) -m 0644 $(SHARED) $(DESTDIR)$(LIBDIR)
	$(INSTALL) -m 0644 libbaresip.pc $(DESTDIR)$(LIBDIR)/pkgconfig

install-static: $(STATICLIB)
	@mkdir -p $(DESTDIR)$(INCDIR)
	$(INSTALL) -Cm 0644 include/baresip.h $(DESTDIR)$(INCDIR)
	@mkdir -p $(DESTDIR)$(LIBDIR)
	$(INSTALL) -m 0644 $(STATICLIB) $(DESTDIR)$(LIBDIR)

uninstall:
	@rm -f $(DESTDIR)$(PREFIX)/bin/$(BIN)
	@rm -rf $(DESTDIR)$(MOD_PATH)
	@rm -f $(DESTDIR)$(PREFIX)/lib/$(SHARED)
	@rm -f $(DESTDIR)$(PREFIX)/lib/$(STATICLIB)
	@rm -f $(DESTDIR)$(PREFIX)/lib/pkgconfig/libbaresip.pc

.PHONY: clean
clean:
	@rm -rf $(BIN) $(MOD_BINS) $(SHARED) $(BUILD) $(TEST_BIN) \
		$(STATICLIB) libbaresip.pc .cache/baresip
	@rm -f *stamp \
	`find . -name "*.[od]"` \
	`find . -name "*~"` \
	`find . -name "\.\#*"`

.PHONY: ccheck
ccheck:
	@test/ccheck.py $(MOD_CCHECK_OPT)

version:
	@perl -pi -e 's/BARESIP_VERSION.*/BARESIP_VERSION \"$(VERSION)"/' \
		include/baresip.h
	@perl -pi -e "s/PROJECT_NUMBER         = .*/\
PROJECT_NUMBER         = $(VERSION)/" \
		mk/Doxyfile
	@echo "updating version number to $(VERSION)"

src/static.c: $(BUILD) Makefile $(APP_MK) $(MOD_MK)
	@echo "  SH      $@"
	@echo "/* static.c - autogenerated by makefile */"  > $@
	@echo "#include <re_types.h>"  >> $@
	@echo "#include <re_mod.h>"  >> $@
	@echo ""  >> $@
	@for n in $(MODULES); do \
		echo "extern const struct mod_export exports_$${n};" >> $@ ; \
	done
	@echo ""  >> $@
	@echo "const struct mod_export *mod_table[] = {"  >> $@
	@for n in $(MODULES); do \
		echo "  &exports_$${n},"  >> $@  ; \
	done
	@echo "  NULL"  >> $@
	@echo "};"  >> $@

bareinfo: info
	@echo "  LIBREM_PATH:   $(LIBREM_PATH)"
	@echo "  LIBREM_INC:    $(LIBREM_INC)"
	@echo "  LIBREM_SO:     $(LIBREM_SO)"<|MERGE_RESOLUTION|>--- conflicted
+++ resolved
@@ -10,11 +10,7 @@
 #
 
 PROJECT	  := baresip
-<<<<<<< HEAD
-VERSION   := 2.5.1
-=======
 VERSION   := 2.6.0
->>>>>>> 91d38ac7
 DESCR     := "Baresip is a modular SIP User-Agent with audio and video support"
 
 # Verbose and silent build modes
